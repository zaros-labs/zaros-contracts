// SPDX-License-Identifier: UNLICENSED
pragma solidity 0.8.25;

// Zaros dependencies
<<<<<<< HEAD
import { IAggregatorV3 } from "@zaros/external/chainlink/interfaces/IAggregatorV3.sol";
import { Errors } from "@zaros/utils/Errors.sol";
import { Math } from "@zaros/utils/Math.sol";
import { ChainlinkUtil } from "@zaros/external/chainlink/ChainlinkUtil.sol";
import { PerpsEngineConfiguration } from "@zaros/perpetuals/leaves/PerpsEngineConfiguration.sol";
=======
import { Constants } from "@zaros/utils/Constants.sol";
import { Errors } from "@zaros/utils/Errors.sol";
import { IPriceAdapter } from "@zaros/utils/PriceAdapter.sol";
>>>>>>> 357bbc43

// PRB Math dependencies
import { UD60x18 } from "@prb-math/UD60x18.sol";

library MarginCollateralConfiguration {
    /// @notice ERC7201 storage location.
    bytes32 internal constant MARGIN_COLLATERAL_CONFIGURATION_LOCATION = keccak256(
        abi.encode(uint256(keccak256("fi.zaros.perpetuals.MarginCollateralConfiguration")) - 1)
    ) & ~bytes32(uint256(0xff));

    /// @notice {MarginCollateralConfiguration} namespace storage structure.
    /// @param depositCap The maximum deposit cap of the given margin collateral type.
    /// @param loanToValue The value used to calculate the effective margin balance of a given collateral type.
    /// @param decimals The decimals of the given margin collateral type's ERC20 token.
    /// @param priceAdapter The price adapter address of the given margin collateral type.
    /// @param totalDeposited The total amount of margin collateral deposited normalized to 18 decimals.
    /// @param useEthPriceFeed A flag indicating if the margin collateral type uses a custom price adapter.
    struct Data {
        uint128 depositCap;
        uint120 loanToValue;
        uint8 decimals;
        address priceAdapter;
        uint256 totalDeposited;
    }

    /// @notice Loads a {MarginCollateralConfiguration} object.
    /// @param collateralType The margin collateral type.
    /// @return marginCollateralConfiguration The loaded margin collateral storage pointer.
    function load(address collateralType) internal pure returns (Data storage marginCollateralConfiguration) {
        bytes32 slot = keccak256(abi.encode(MARGIN_COLLATERAL_CONFIGURATION_LOCATION, collateralType));
        assembly {
            marginCollateralConfiguration.slot := slot
        }
    }

    /// @notice Converts the provided denormalized amount of margin collateral to UD60x18.
    /// @dev We can assume self.decimals is always <= SYSTEM_DECIMALS, since it's a requirement at `setDecimals`.
    /// @param self The margin collateral type storage pointer.
    /// @param amount The amount of margin collateral to convert.
    /// @return amountX18 The converted amount of margin collateral to the system's decimals.
    function convertTokenAmountToUd60x18(Data storage self, uint256 amount) internal view returns (UD60x18) {
        return Math.convertTokenAmountToUd60x18(self.decimals, amount);
    }

    /// @notice Converts the provided 18 decimals normalized amount to the margin collateral's decimals amount.
    /// @dev We can assume self.decimals is always <= SYSTEM_DECIMALS, since it's a requirement at `setDecimals`.
    /// @param self The margin collateral type storage pointer.
    /// @param amountX18 The 18 decimals normalized amount.
    /// @return amount The denormalized amount using the ERC20 token's decimals.
    function convertUd60x18ToTokenAmount(Data storage self, UD60x18 amountX18) internal view returns (uint256) {
        return Math.convertUd60x18ToTokenAmount(self.decimals, amountX18);
    }

    /// @notice Returns the price of the given margin collateral type.
    /// @param self The margin collateral type storage pointer.
    /// @return price The price of the given margin collateral type.
    function getPrice(Data storage self) internal view returns (UD60x18 price) {
        address priceAdapter = self.priceAdapter;

        if (priceAdapter == address(0)) {
            revert Errors.CollateralPriceFeedNotDefined();
        }

        price = IPriceAdapter(priceAdapter).getPrice();
    }

    /// @notice Configures the settings of a given margin collateral type.
    /// @dev A margin collateral type is considered disabled if `depositCap` == 0.
    /// @param collateralType The address of the collateral type.
    /// @param depositCap The maximum amount of  collateral that can be deposited.
    /// @param loanToValue The value used to calculate the effective margin balance of a given collateral type.
    /// @param decimals The amount of decimals of the given margin collateral type's ERC20 token.
    /// @param priceAdapter The price oracle address.
    function configure(
        address collateralType,
        uint128 depositCap,
        uint120 loanToValue,
        uint8 decimals,
        address priceAdapter
    )
        internal
    {
        Data storage self = load(collateralType);

        self.depositCap = depositCap;
        self.loanToValue = loanToValue;
        self.decimals = decimals;
        self.priceAdapter = priceAdapter;
    }
}<|MERGE_RESOLUTION|>--- conflicted
+++ resolved
@@ -2,17 +2,9 @@
 pragma solidity 0.8.25;
 
 // Zaros dependencies
-<<<<<<< HEAD
-import { IAggregatorV3 } from "@zaros/external/chainlink/interfaces/IAggregatorV3.sol";
 import { Errors } from "@zaros/utils/Errors.sol";
 import { Math } from "@zaros/utils/Math.sol";
-import { ChainlinkUtil } from "@zaros/external/chainlink/ChainlinkUtil.sol";
-import { PerpsEngineConfiguration } from "@zaros/perpetuals/leaves/PerpsEngineConfiguration.sol";
-=======
-import { Constants } from "@zaros/utils/Constants.sol";
-import { Errors } from "@zaros/utils/Errors.sol";
 import { IPriceAdapter } from "@zaros/utils/PriceAdapter.sol";
->>>>>>> 357bbc43
 
 // PRB Math dependencies
 import { UD60x18 } from "@prb-math/UD60x18.sol";
