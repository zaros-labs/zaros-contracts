// SPDX-License-Identifier: UNLICENSED
pragma solidity 0.8.25;

// Zaros dependencies
import { IAccountNFT } from "@zaros/account-nft/interfaces/IAccountNFT.sol";
import { Errors } from "@zaros/utils/Errors.sol";
import { TradingAccount } from "../leaves/TradingAccount.sol";
import { GlobalConfiguration } from "../leaves/GlobalConfiguration.sol";
import { PerpMarket } from "../leaves/PerpMarket.sol";
import { Position } from "../leaves/Position.sol";
import { MarginCollateralConfiguration } from "../leaves/MarginCollateralConfiguration.sol";

// Open Zeppelin dependencies
import { EnumerableSet } from "@openzeppelin/utils/structs/EnumerableSet.sol";
import { IERC20 } from "@openzeppelin/token/ERC20/ERC20.sol";
import { SafeCast } from "@openzeppelin/utils/math/SafeCast.sol";
import { SafeERC20 } from "@openzeppelin/token/ERC20/utils/SafeERC20.sol";

// PRB Math dependencies
import { UD60x18, ud60x18, ZERO as UD60x18_ZERO } from "@prb-math/UD60x18.sol";
import { SD59x18, sd59x18, ZERO as SD_ZERO, unary } from "@prb-math/SD59x18.sol";

/// @title Trading Account Branch.
/// @notice This branch is used by users in order to mint trading account nfts
/// to use them as trading subaccounts, managing their cross margin collateral and
/// trading on different perps markets.
contract TradingAccountBranch {
    using EnumerableSet for *;
    using TradingAccount for TradingAccount.Data;
    using PerpMarket for PerpMarket.Data;
    using Position for Position.Data;
    using SafeCast for uint256;
    using SafeERC20 for IERC20;
    using GlobalConfiguration for GlobalConfiguration.Data;
    using MarginCollateralConfiguration for MarginCollateralConfiguration.Data;

    /// @notice Emitted when a new trading account is created.
    /// @param tradingAccountId The trading account id.
    /// @param sender The `msg.sender` of the create account transaction.
    event LogCreateTradingAccount(uint128 tradingAccountId, address sender);

    /// @notice Emitted when `msg.sender` deposits `amount` of `collateralType` into `tradingAccountId`.
    /// @param sender The `msg.sender`.
    /// @param tradingAccountId The trading account id.
    /// @param collateralType The margin collateral address.
<<<<<<< HEAD
    /// @param amount The token amount of margin collateral deposited, notated in the `ERC20::decimals` value.
=======
    /// @param amount The token amount of margin collateral deposited (token::decimals()).
>>>>>>> 1ac2acc1
    event LogDepositMargin(
        address indexed sender, uint128 indexed tradingAccountId, address indexed collateralType, uint256 amount
    );

    /// @notice Emitted when `msg.sender` withdraws `amount` of `collateralType` from `tradingAccountId`.
    /// @param sender The `msg.sender`.
    /// @param tradingAccountId The trading account id.
    /// @param collateralType The margin collateral address.
    /// @param amount The token amount of margin collateral withdrawn (token::decimals()).
    event LogWithdrawMargin(
        address indexed sender, uint128 indexed tradingAccountId, address indexed collateralType, uint256 amount
    );

    /// @notice Gets the contract address of the trading accounts NFTs.
    /// @return tradingAccountToken The account token address.
    function getTradingAccountToken() public view returns (address) {
        return GlobalConfiguration.load().tradingAccountToken;
    }

    /// @notice Returns the account's margin amount of the given collateral type.
    /// @param tradingAccountId The trading account id.
    /// @param collateralType The margin collateral address.
    /// @return marginCollateralBalanceX18 The margin collateral amount of the given collateral type.
    function getAccountMarginCollateralBalance(
        uint128 tradingAccountId,
        address collateralType
    )
        external
        view
        returns (UD60x18)
    {
        TradingAccount.Data storage tradingAccount = TradingAccount.loadExisting(tradingAccountId);
        UD60x18 marginCollateralBalanceX18 = tradingAccount.getMarginCollateralBalance(collateralType);

        return marginCollateralBalanceX18;
    }

    /// @notice Returns the total equity of all assets under the trading account without considering the collateral
    /// value
    /// ratio
    /// @dev This function doesn't take open positions into account.
    /// @param tradingAccountId The trading account id.
    /// @return equityUsdX18 The USD denominated total margin collateral value.
    function getAccountEquityUsd(uint128 tradingAccountId) external view returns (SD59x18) {
        TradingAccount.Data storage tradingAccount = TradingAccount.loadExisting(tradingAccountId);
        SD59x18 activePositionsUnrealizedPnlUsdX18 = tradingAccount.getAccountUnrealizedPnlUsd();

        return tradingAccount.getEquityUsd(activePositionsUnrealizedPnlUsdX18);
    }

    /// @notice Returns the trading account's total margin balance, available balance and maintenance margin.
    /// @dev This function does take open positions data such as unrealized pnl into account.
    /// @dev The margin balance value takes into account the margin collateral's configured ratio (LTV).
    /// @dev If the account's maintenance margin rate rises to 100% or above (MMR >= 1e18),
    /// the liquidation engine will be triggered.
    /// @param tradingAccountId The trading account id.
    /// @return marginBalanceUsdX18 The account's total margin balance.
    /// @return initialMarginUsdX18 The account's initial margin in positions.
    /// @return maintenanceMarginUsdX18 The account's maintenance margin.
    /// @return availableMarginUsdX18 The account's withdrawable margin balance.
    function getAccountMarginBreakdown(uint128 tradingAccountId)
        external
        view
        returns (
            SD59x18 marginBalanceUsdX18,
            UD60x18 initialMarginUsdX18,
            UD60x18 maintenanceMarginUsdX18,
            SD59x18 availableMarginUsdX18
        )
    {
        TradingAccount.Data storage tradingAccount = TradingAccount.loadExisting(tradingAccountId);
        SD59x18 activePositionsUnrealizedPnlUsdX18 = tradingAccount.getAccountUnrealizedPnlUsd();

        marginBalanceUsdX18 = tradingAccount.getMarginBalanceUsd(activePositionsUnrealizedPnlUsdX18);

        for (uint256 i; i < tradingAccount.activeMarketsIds.length(); i++) {
            uint128 marketId = tradingAccount.activeMarketsIds.at(i).toUint128();

            PerpMarket.Data storage perpMarket = PerpMarket.load(marketId);
            Position.Data storage position = Position.load(tradingAccountId, marketId);

            UD60x18 indexPrice = perpMarket.getIndexPrice();
            UD60x18 markPrice = perpMarket.getMarkPrice(unary(sd59x18(position.size)), indexPrice);

            UD60x18 notionalValueX18 = position.getNotionalValue(markPrice);
            (UD60x18 positionInitialMarginUsdX18, UD60x18 positionMaintenanceMarginUsdX18) = Position
                .getMarginRequirement(
                notionalValueX18,
                ud60x18(perpMarket.configuration.initialMarginRateX18),
                ud60x18(perpMarket.configuration.maintenanceMarginRateX18)
            );

            initialMarginUsdX18 = initialMarginUsdX18.add(positionInitialMarginUsdX18);
            maintenanceMarginUsdX18 = maintenanceMarginUsdX18.add(positionMaintenanceMarginUsdX18);
        }

        availableMarginUsdX18 = marginBalanceUsdX18.sub((initialMarginUsdX18).intoSD59x18());
    }

    /// @notice Returns the total trading account's unrealized pnl across open positions.
    /// @param tradingAccountId The trading account id.
    /// @return accountTotalUnrealizedPnlUsdX18 The account's total unrealized pnl.
    function getAccountTotalUnrealizedPnl(uint128 tradingAccountId)
        external
        view
        returns (SD59x18 accountTotalUnrealizedPnlUsdX18)
    {
        TradingAccount.Data storage tradingAccount = TradingAccount.loadExisting(tradingAccountId);
        accountTotalUnrealizedPnlUsdX18 = tradingAccount.getAccountUnrealizedPnlUsd();
    }

    /// @notice Returns the current leverage of a given account id, based on its cross margin collateral and open
    /// positions.
    /// @param tradingAccountId The trading account id.
    /// @return leverage The account leverage.
    function getAccountLeverage(uint128 tradingAccountId) external view returns (UD60x18) {
        TradingAccount.Data storage tradingAccount = TradingAccount.loadExisting(tradingAccountId);

        SD59x18 marginBalanceUsdX18 = tradingAccount.getMarginBalanceUsd(tradingAccount.getAccountUnrealizedPnlUsd());
        UD60x18 totalPositionsNotionalValue;

        if (marginBalanceUsdX18.isZero()) return marginBalanceUsdX18.intoUD60x18();

        for (uint256 i; i < tradingAccount.activeMarketsIds.length(); i++) {
            uint128 marketId = tradingAccount.activeMarketsIds.at(i).toUint128();

            PerpMarket.Data storage perpMarket = PerpMarket.load(marketId);
            Position.Data storage position = Position.load(tradingAccountId, marketId);

            UD60x18 indexPrice = perpMarket.getIndexPrice();
            UD60x18 markPrice = perpMarket.getMarkPrice(unary(sd59x18(position.size)), indexPrice);

            UD60x18 positionNotionalValueX18 = position.getNotionalValue(markPrice);
            totalPositionsNotionalValue = totalPositionsNotionalValue.add(positionNotionalValueX18);
        }

        return totalPositionsNotionalValue.intoSD59x18().div(marginBalanceUsdX18).intoUD60x18();
    }

    /// @notice Gets the given market's position state.
    /// @param tradingAccountId The trading account id.
    /// @param marketId The perps market id.
    /// @param indexPrice The market's offchain index price.
    /// @return positionState The position's current state.
    function getPositionState(
        uint128 tradingAccountId,
        uint128 marketId,
        uint256 indexPrice
    )
        external
        view
        returns (Position.State memory positionState)
    {
        PerpMarket.Data storage perpMarket = PerpMarket.load(marketId);
        Position.Data storage position = Position.load(tradingAccountId, marketId);

        UD60x18 markPriceX18 = perpMarket.getMarkPrice(unary(sd59x18(position.size)), ud60x18(indexPrice));
        SD59x18 fundingFeePerUnit =
            perpMarket.getNextFundingFeePerUnit(perpMarket.getCurrentFundingRate(), markPriceX18);

        positionState = position.getState(
            ud60x18(perpMarket.configuration.initialMarginRateX18),
            ud60x18(perpMarket.configuration.maintenanceMarginRateX18),
            markPriceX18,
            fundingFeePerUnit
        );
    }

    /// @notice Creates a new trading account and mints its NFT
    /// @return tradingAccountId The trading account id.
    function createTradingAccount() public virtual returns (uint128) {
        GlobalConfiguration.Data storage globalConfiguration = GlobalConfiguration.load();
        uint128 tradingAccountId = ++globalConfiguration.nextAccountId;
        IAccountNFT tradingAccountToken = IAccountNFT(globalConfiguration.tradingAccountToken);
        TradingAccount.create(tradingAccountId, msg.sender);

        tradingAccountToken.mint(msg.sender, tradingAccountId);

        emit LogCreateTradingAccount(tradingAccountId, msg.sender);
        return tradingAccountId;
    }

    /// @notice Creates a new trading account and multicalls using the provided data payload.
    /// @param data The data payload to be multicalled.
    /// @return results The array of results of the multicall.
    function createTradingAccountAndMulticall(bytes[] calldata data)
        external
        payable
        virtual
        returns (bytes[] memory results)
    {
        uint128 tradingAccountId = createTradingAccount();

        results = new bytes[](data.length);
        for (uint256 i; i < data.length; i++) {
            bytes memory dataWithAccountId = bytes.concat(data[i][0:4], abi.encode(tradingAccountId), data[i][4:]);
            (bool success, bytes memory result) = address(this).delegatecall(dataWithAccountId);

            if (!success) {
                uint256 len = result.length;
                assembly {
                    revert(add(result, 0x20), len)
                }
            }

            results[i] = result;
        }
    }

    /// @notice Deposits margin collateral into the given trading account.
    /// @param tradingAccountId The trading account id.
    /// @param collateralType The margin collateral address.
    /// @param amount The amount of margin collateral to deposit.
    function depositMargin(uint128 tradingAccountId, address collateralType, uint256 amount) public virtual {
        MarginCollateralConfiguration.Data storage marginCollateralConfiguration =
            MarginCollateralConfiguration.load(collateralType);
        TradingAccount.Data storage tradingAccount = TradingAccount.loadExisting(tradingAccountId);

        UD60x18 amountX18 = marginCollateralConfiguration.convertTokenAmountToUd60x18(amount);

        UD60x18 depositCapX18 = ud60x18(marginCollateralConfiguration.depositCap);
        UD60x18 totalCollateralDepositedX18 = ud60x18(marginCollateralConfiguration.totalDeposited);

        _requireAmountNotZero(amountX18);
        _requireEnoughDepositCap(collateralType, amountX18, depositCapX18, totalCollateralDepositedX18);
        _requireCollateralLiquidationPriorityDefined(collateralType);

        tradingAccount.deposit(collateralType, amountX18);
        IERC20(collateralType).safeTransferFrom(msg.sender, address(this), amount);

        emit LogDepositMargin(msg.sender, tradingAccountId, collateralType, amount);
    }

    /// @notice Withdraws available margin collateral from the given trading account.
    /// @param tradingAccountId The trading account id.
    /// @param collateralType The margin collateral address.
    /// @param amount The UD60x18 amount of margin collateral to withdraw.
    function withdrawMargin(uint128 tradingAccountId, address collateralType, uint256 amount) external {
        MarginCollateralConfiguration.Data storage marginCollateralConfiguration =
            MarginCollateralConfiguration.load(collateralType);
        TradingAccount.Data storage tradingAccount =
            TradingAccount.loadExistingAccountAndVerifySender(tradingAccountId);

        UD60x18 amountX18 = marginCollateralConfiguration.convertTokenAmountToUd60x18(amount);

        _requireAmountNotZero(amountX18);
        _requireEnoughMarginCollateral(tradingAccount, collateralType, amountX18);

        tradingAccount.withdraw(collateralType, amountX18);
        (UD60x18 requiredInitialMarginUsdX18,, SD59x18 accountTotalUnrealizedPnlUsdX18) =
            tradingAccount.getAccountMarginRequirementUsdAndUnrealizedPnlUsd(0, SD_ZERO);
        SD59x18 marginBalanceUsdX18 = tradingAccount.getMarginBalanceUsd(accountTotalUnrealizedPnlUsdX18);

        tradingAccount.validateMarginRequirement(requiredInitialMarginUsdX18, marginBalanceUsdX18, UD60x18_ZERO);

        IERC20(collateralType).safeTransfer(msg.sender, amount);

        emit LogWithdrawMargin(msg.sender, tradingAccountId, collateralType, amount);
    }

    /// @notice Used by the Account NFT contract to notify an account transfer.
    /// @dev Can only be called by the Account NFT contract.
    /// @dev It updates the Trading Account stored access control data.
    /// @param to The recipient of the account transfer.
    /// @param tradingAccountId The trading account id.
    function notifyAccountTransfer(address to, uint128 tradingAccountId) external {
        _onlyTradingAccountToken();

        TradingAccount.Data storage tradingAccount = TradingAccount.loadExisting(tradingAccountId);
        tradingAccount.owner = to;
    }

    /// @notice Reverts if the amount is zero.
    function _requireAmountNotZero(UD60x18 amount) internal pure {
        if (amount.isZero()) {
            revert Errors.ZeroInput("amount");
        }
    }

    /// @notice Reverts if the deposit cap is exceeded.
    function _requireEnoughDepositCap(
        address collateralType,
        UD60x18 amount,
        UD60x18 depositCap,
        UD60x18 totalCollateralDeposited
    )
        internal
        pure
    {
        if (amount.add(totalCollateralDeposited).gt(depositCap)) {
            revert Errors.DepositCap(collateralType, amount.intoUint256(), depositCap.intoUint256());
        }
    }

    /// @notice Reverts if the given collateral type is not in the liquidation priority list.
    function _requireCollateralLiquidationPriorityDefined(address collateralType) internal view {
        GlobalConfiguration.Data storage globalConfiguration = GlobalConfiguration.load();
        bool isInCollateralLiquidationPriority =
            globalConfiguration.collateralLiquidationPriority.contains(collateralType);

        if (!isInCollateralLiquidationPriority) revert Errors.CollateralLiquidationPriorityNotDefined(collateralType);
    }

    /// @notice Checks if there's enough margin collateral balance to be withdrawn.
    /// @param tradingAccount The trading account storage pointer.
    /// @param collateralType The margin collateral address.
    /// @param amount The amount of margin collateral to be withdrawn.
    function _requireEnoughMarginCollateral(
        TradingAccount.Data storage tradingAccount,
        address collateralType,
        UD60x18 amount
    )
        internal
        view
    {
        UD60x18 marginCollateralBalanceX18 = tradingAccount.getMarginCollateralBalance(collateralType);

        if (marginCollateralBalanceX18.lt(amount)) {
            revert Errors.InsufficientCollateralBalance(
                amount.intoUint256(), marginCollateralBalanceX18.intoUint256()
            );
        }
    }

    /// @dev Reverts if the caller is not the account owner.
    function _onlyTradingAccountToken() internal view {
        if (msg.sender != address(getTradingAccountToken())) {
            revert Errors.OnlyTradingAccountToken(msg.sender);
        }
    }
}<|MERGE_RESOLUTION|>--- conflicted
+++ resolved
@@ -43,11 +43,7 @@
     /// @param sender The `msg.sender`.
     /// @param tradingAccountId The trading account id.
     /// @param collateralType The margin collateral address.
-<<<<<<< HEAD
     /// @param amount The token amount of margin collateral deposited, notated in the `ERC20::decimals` value.
-=======
-    /// @param amount The token amount of margin collateral deposited (token::decimals()).
->>>>>>> 1ac2acc1
     event LogDepositMargin(
         address indexed sender, uint128 indexed tradingAccountId, address indexed collateralType, uint256 amount
     );
