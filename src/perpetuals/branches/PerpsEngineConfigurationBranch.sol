// SPDX-License-Identifier: UNLICENSED
pragma solidity 0.8.25;

// Zaros dependencies
import { Constants } from "@zaros/utils/Constants.sol";
import { Errors } from "@zaros/utils/Errors.sol";
import { PerpsEngineConfiguration } from "@zaros/perpetuals/leaves/PerpsEngineConfiguration.sol";
import { PerpMarket } from "@zaros/perpetuals/leaves/PerpMarket.sol";
import { MarginCollateralConfiguration } from "@zaros/perpetuals/leaves/MarginCollateralConfiguration.sol";
import { MarketConfiguration } from "@zaros/perpetuals/leaves/MarketConfiguration.sol";
import { SettlementConfiguration } from "@zaros/perpetuals/leaves/SettlementConfiguration.sol";
import { OrderFees } from "@zaros/perpetuals/leaves/OrderFees.sol";
import { CustomReferralConfiguration } from "@zaros/utils/leaves/CustomReferralConfiguration.sol";

// Open Zeppelin Upgradeable dependencies
import { EnumerableSet } from "@openzeppelin/utils/structs/EnumerableSet.sol";
import { ERC20, IERC20 } from "@openzeppelin/token/ERC20/ERC20.sol";
import { OwnableUpgradeable } from "@openzeppelin-upgradeable/access/OwnableUpgradeable.sol";

/// @title Perps Engine Configuration Branch.
/// @notice This  is used by the protocol controller to configure the perps
/// exchange system.
contract PerpsEngineConfigurationBranch is OwnableUpgradeable {
    using EnumerableSet for EnumerableSet.UintSet;
    using PerpsEngineConfiguration for PerpsEngineConfiguration.Data;
    using PerpMarket for PerpMarket.Data;
    using MarginCollateralConfiguration for MarginCollateralConfiguration.Data;
    using MarketConfiguration for MarketConfiguration.Data;

    constructor() {
        _disableInitializers();
    }

    /// @notice Emitted when the account token address is set.
    event LogSetTradingAccountToken(address indexed sender, address indexed tradingAccountToken);

    /// @notice Emitted when the usd token address is set.
    event LogSetUsdToken(address indexed sender, address indexed usdToken);

    /// @notice Emitted when the collateral priority is configured.
    /// @param sender The address that configured the collateral priority.
    /// @param collateralTypes The array of collateral type addresses, ordered by priority.
    event LogConfigureCollateralLiquidationPriority(address indexed sender, address[] collateralTypes);

    /// @notice Emitted when the liquidators are configured.
    /// @param sender The address that configured the liquidators.
    /// @param liquidators The array of liquidator addresses.
    /// @param enable The array of boolean values that enable or disable the liquidator.
    event LogConfigureLiquidators(address indexed sender, address[] liquidators, bool[] enable);

    /// @notice Emitted when a new collateral type is enabled or disabled.
    /// @param sender The address that enabled or disabled the collateral type.
    /// @param collateralType The address of the collateral type.
    /// @param depositCap The maximum amount of collateral that can be deposited.
    /// @param loanToValue The value used to calculate the effective margin balance of a given collateral type.
    /// @param decimals The amount of decimals of the collateral type's ERC20 token.
    /// @param priceAdapter The price oracle address.
    event LogConfigureMarginCollateral(
        address indexed sender,
        address indexed collateralType,
        uint128 depositCap,
        uint120 loanToValue,
        uint8 decimals,
        address priceAdapter
    );

    /// @notice Emitted when a collateral type is removed from the collateral priority.
    /// @param sender The address that removed the collateral type from the priority list.
    /// @param collateralType The address of the collateral type.
    event LogRemoveCollateralFromLiquidationPriority(address indexed sender, address indexed collateralType);

    /// @notice Emitted when the global system parameters are configured.
    /// @param sender The address that configured the system parameters.
    /// @param maxPositionsPerAccount The maximum number of open positions per account.
    /// @param marketOrderMinLifetime The minimum lifetime of a market order to be considered active.
    /// @param liquidationFeeUsdX18 The liquidation fee in USD.
    event LogConfigureSystemParameters(
        address indexed sender,
        uint128 maxPositionsPerAccount,
        uint128 marketOrderMinLifetime,
        uint128 liquidationFeeUsdX18
    );

    /// @notice Emitted when a new perps market is created.
    /// @param sender The address that configured the price adapter.
    /// @param marketId The perps market id.
    event LogCreatePerpMarket(address indexed sender, uint128 marketId);

    /// @notice Emitted when a perps market is reconfigured.
    /// @param sender The address that configured the perps market.
    /// @param marketId The perps market id.
    event LogUpdatePerpMarketConfiguration(address indexed sender, uint128 marketId);

    /// @notice Emitted when the settlement configuration of a given market is updated.
    /// @param sender The address that updated the settlement configuration.
    /// @param marketId The perps market id.
    /// @param settlementConfigurationId The perps market settlement configuration id.
    event LogUpdateSettlementConfiguration(
        address indexed sender, uint128 indexed marketId, uint128 settlementConfigurationId
    );

    /// @notice Emitted when a perp market is re-enabled by the owner.
    /// @param marketId The perps market id.
    event LogEnablePerpMarket(address indexed sender, uint128 marketId);

    /// @notice Emitted when a perp market is disabled by the owner.
    /// @param marketId The perps market id.
    event LogDisablePerpMarket(address indexed sender, uint128 marketId);

    /// @notice Emitted when a custom referral code is created.
    /// @param referrer The address of the referrer.
    /// @param customReferralCode The custom referral code.
    event LogCreateCustomReferralCode(address indexed referrer, string customReferralCode);

    /// @notice Ensures that perp market is initialized.
    /// @param marketId The perps market id.
    modifier onlyWhenPerpMarketIsInitialized(uint128 marketId) {
        PerpMarket.Data memory perpMarket = PerpMarket.load(marketId);

        if (!perpMarket.initialized) {
            revert Errors.PerpMarketNotInitialized(marketId);
        }

        _;
    }

    /// @param lowerBound The lower bound of the accounts to retrieve.
    /// @param upperBound The upper bound of the accounts to retrieve.
    function getAccountsWithActivePositions(
        uint256 lowerBound,
        uint256 upperBound
    )
        external
        view
        returns (uint128[] memory accountsIds)
    {
        PerpsEngineConfiguration.Data storage perpsEngineConfiguration = PerpsEngineConfiguration.load();

        accountsIds = new uint128[](upperBound - lowerBound + 1);

        uint256 index = 0;
        for (uint256 i = lowerBound; i <= upperBound; i++) {
            accountsIds[index] = uint128(perpsEngineConfiguration.accountsIdsWithActivePositions.at(i));
            index++;
        }
    }

    /// @notice Returns the address of custom referral code
    /// @param customReferralCode The custom referral code.
    /// @return referrer The address of the referrer.
    function getCustomReferralCodeReferrer(string memory customReferralCode) external view returns (address) {
        return CustomReferralConfiguration.load(customReferralCode).referrer;
    }

    /// @dev Returns the maximum amount that can be deposited as margin for a given
    /// collateral type.
    /// @param collateralType The address of the collateral type.
    /// @return marginCollateralConfiguration The configuration parameters of the given collateral type.
    function getMarginCollateralConfiguration(address collateralType)
        external
        pure
        returns (MarginCollateralConfiguration.Data memory)
    {
        MarginCollateralConfiguration.Data memory marginCollateralConfiguration =
            MarginCollateralConfiguration.load(collateralType);

        return marginCollateralConfiguration;
    }

    /// @notice Sets the address of the account token NFT contract.
    /// @param tradingAccountToken The account token address.
    function setTradingAccountToken(address tradingAccountToken) external onlyOwner {
        if (tradingAccountToken == address(0)) {
            revert Errors.TradingAccountTokenNotDefined();
        }

        PerpsEngineConfiguration.Data storage perpsEngineConfiguration = PerpsEngineConfiguration.load();
        perpsEngineConfiguration.tradingAccountToken = tradingAccountToken;

        emit LogSetTradingAccountToken(msg.sender, tradingAccountToken);
    }

    /// @notice Sets the address of the usd token.
    /// @param usdToken The token address.
    function setUsdToken(address usdToken) external onlyOwner {
        if (usdToken == address(0)) {
            revert Errors.ZeroInput("usdToken");
        }

        PerpsEngineConfiguration.Data storage perpsEngineConfiguration = PerpsEngineConfiguration.load();
        perpsEngineConfiguration.usdToken = usdToken;

        emit LogSetUsdToken(msg.sender, usdToken);
    }

    /// @notice Configures the collateral priority.
    /// @param collateralTypes The array of collateral type addresses.
    function configureCollateralLiquidationPriority(address[] calldata collateralTypes) external onlyOwner {
        if (collateralTypes.length == 0) {
            revert Errors.ZeroInput("collateralTypes");
        }

        PerpsEngineConfiguration.Data storage perpsEngineConfiguration = PerpsEngineConfiguration.load();
        perpsEngineConfiguration.configureCollateralLiquidationPriority(collateralTypes);

        emit LogConfigureCollateralLiquidationPriority(msg.sender, collateralTypes);
    }

    /// @notice Configures the liquidators.
    /// @param liquidators The array of liquidator addresses.
    /// @param enable The array of boolean values that enable or disable the liquidator.
    function configureLiquidators(address[] calldata liquidators, bool[] calldata enable) external onlyOwner {
        if (liquidators.length == 0) {
            revert Errors.ZeroInput("liquidators");
        }

        if (liquidators.length != enable.length) {
            revert Errors.ArrayLengthMismatch(liquidators.length, enable.length);
        }

        PerpsEngineConfiguration.Data storage perpsEngineConfiguration = PerpsEngineConfiguration.load();

        for (uint256 i; i < liquidators.length; i++) {
            perpsEngineConfiguration.isLiquidatorEnabled[liquidators[i]] = enable[i];
        }

        emit LogConfigureLiquidators(msg.sender, liquidators, enable);
    }

    /// @notice Configures the settings of a given margin collateral type.
    /// @param collateralType The address of the collateral type.
    /// @param depositCap The maximum amount of collateral that can be deposited.
    /// @param loanToValue The value used to calculate the effective margin balance of a given collateral type.
    /// @param priceAdapter The price adapter contract, which handles the market's index price.
    function configureMarginCollateral(
        address collateralType,
        uint128 depositCap,
        uint120 loanToValue,
        address priceAdapter
    )
        external
        onlyOwner
    {
        try ERC20(collateralType).decimals() returns (uint8 decimals) {
            if (decimals > Constants.SYSTEM_DECIMALS || priceAdapter == address(0) || decimals == 0) {
                revert Errors.InvalidMarginCollateralConfiguration(collateralType, decimals, priceAdapter);
            }
            MarginCollateralConfiguration.configure(collateralType, depositCap, loanToValue, decimals, priceAdapter);

            emit LogConfigureMarginCollateral(
                msg.sender, collateralType, depositCap, loanToValue, decimals, priceAdapter
            );
        } catch {
            revert Errors.InvalidMarginCollateralConfiguration(collateralType, 0, priceAdapter);
        }
    }

    /// @notice Removes the given collateral type from the collateral priority.
    /// @param collateralType The address of the collateral type to remove.
    function removeCollateralFromLiquidationPriority(address collateralType) external onlyOwner {
        if (collateralType == address(0)) {
            revert Errors.ZeroInput("collateralType");
        }

        PerpsEngineConfiguration.Data storage perpsEngineConfiguration = PerpsEngineConfiguration.load();
        perpsEngineConfiguration.removeCollateralFromLiquidationPriority(collateralType);

        emit LogRemoveCollateralFromLiquidationPriority(msg.sender, collateralType);
    }

    /// @notice Configures the system parameters.
    /// @param maxPositionsPerAccount The maximum number of open positions per account.
    /// @param marketOrderMinLifetime The minimum lifetime of a market order to be considered active.
    /// @param liquidationFeeUsdX18 The liquidation fee in USD.
    function configureSystemParameters(
        uint128 maxPositionsPerAccount,
        uint128 marketOrderMinLifetime,
        uint128 liquidationFeeUsdX18,
        address marginCollateralRecipient,
        address orderFeeRecipient,
        address settlementFeeRecipient,
        address liquidationFeeRecipient,
        address marketMakingEngine,
        uint256 maxVerificationDelay
    )
        external
        onlyOwner
    {
        if (maxPositionsPerAccount == 0) {
            revert Errors.ZeroInput("maxPositionsPerAccount");
        }

        if (liquidationFeeUsdX18 == 0) {
            revert Errors.ZeroInput("liquidationFeeUsdX18");
        }

        if (marginCollateralRecipient == address(0)) {
            revert Errors.ZeroInput("marginCollateralRecipient");
        }

        if (orderFeeRecipient == address(0)) {
            revert Errors.ZeroInput("orderFeeRecipient");
        }

        if (settlementFeeRecipient == address(0)) {
            revert Errors.ZeroInput("settlementFeeRecipient");
        }

        if (liquidationFeeRecipient == address(0)) {
            revert Errors.ZeroInput("liquidationFeeRecipient");
        }

        if (marketMakingEngine == address(0)) {
            revert Errors.ZeroInput("marketMakingEngine");
        }

        if (maxVerificationDelay == 0) {
            revert Errors.ZeroInput("maxVerificationDelay");
        }

        PerpsEngineConfiguration.Data storage perpsEngineConfiguration = PerpsEngineConfiguration.load();

        perpsEngineConfiguration.maxPositionsPerAccount = maxPositionsPerAccount;
        perpsEngineConfiguration.marketOrderMinLifetime = marketOrderMinLifetime;
        perpsEngineConfiguration.liquidationFeeUsdX18 = liquidationFeeUsdX18;
        perpsEngineConfiguration.marginCollateralRecipient = marginCollateralRecipient;
        perpsEngineConfiguration.orderFeeRecipient = orderFeeRecipient;
        perpsEngineConfiguration.settlementFeeRecipient = settlementFeeRecipient;
        perpsEngineConfiguration.liquidationFeeRecipient = liquidationFeeRecipient;
        perpsEngineConfiguration.marketMakingEngine = marketMakingEngine;
        perpsEngineConfiguration.maxVerificationDelay = maxVerificationDelay;

        emit LogConfigureSystemParameters(
            msg.sender, maxPositionsPerAccount, marketOrderMinLifetime, liquidationFeeUsdX18
        );
    }

    /// @notice `createPerpMarket` function parameters.
    /// @param marketId The perps market id.
    /// @param name The perps market name.
    /// @param symbol The perps market symbol.
    /// @param priceAdapter The price adapter contract, which handles the market's index price.
    /// @param initialMarginRateX18 The perps market min initial margin rate, which defines the max leverage.
    /// @param maintenanceMarginRateX18 The perps market maintenance margin rate.
    /// @param maxOpenInterest The perps market maximum open interest per side.
    /// @param maxSkew The perp market maximum skew value.
    /// @param maxFundingVelocity The perps market maximum funding rate velocity.
    /// @param minTradeSizeX18 The minimum size of a trade in contract units.
    /// @param skewScale The configuration parameter used to scale the market's price impact and funding rate.
    /// @param marketOrderConfiguration The market order settlement configuration of the given perp market.
    /// @param offchainOrdersConfiguration The offchain orders settlement configuration of the given perp market.
    /// @param orderFees The perps market maker and taker fees.
    struct CreatePerpMarketParams {
        uint128 marketId;
        string name;
        string symbol;
        address priceAdapter;
        uint128 initialMarginRateX18;
        uint128 maintenanceMarginRateX18;
        uint128 maxOpenInterest;
        uint128 maxSkew;
        uint128 maxFundingVelocity;
        uint128 minTradeSizeX18;
        uint256 skewScale;
        SettlementConfiguration.Data marketOrderConfiguration;
        SettlementConfiguration.Data offchainOrdersConfiguration;
        OrderFees.Data orderFees;
    }

    /// @notice Creates a new market with the requested market id.
    /// @dev See {CreatePerpMarketParams}.
    function createPerpMarket(CreatePerpMarketParams calldata params) external onlyOwner {
        if (params.marketId == 0) {
            revert Errors.ZeroInput("marketId");
        }
        if (abi.encodePacked(params.name).length == 0) {
            revert Errors.ZeroInput("name");
        }
        if (abi.encodePacked(params.symbol).length == 0) {
            revert Errors.ZeroInput("symbol");
        }
        if (params.priceAdapter == address(0)) {
            revert Errors.ZeroInput("priceAdapter");
        }
        if (params.maintenanceMarginRateX18 == 0) {
            revert Errors.ZeroInput("maintenanceMarginRateX18");
        }
        if (params.maxOpenInterest == 0) {
            revert Errors.ZeroInput("maxOpenInterest");
        }
        if (params.maxSkew == 0) {
            revert Errors.ZeroInput("maxSkew");
        }
        if (params.initialMarginRateX18 <= params.maintenanceMarginRateX18) {
            revert Errors.InitialMarginRateLessOrEqualThanMaintenanceMarginRate();
        }
        if (params.skewScale == 0) {
            revert Errors.ZeroInput("skewScale");
        }
        if (params.minTradeSizeX18 == 0) {
            revert Errors.ZeroInput("minTradeSizeX18");
        }
        if (params.maxFundingVelocity == 0) {
            revert Errors.ZeroInput("maxFundingVelocity");
        }

        PerpsEngineConfiguration.Data storage perpsEngineConfiguration = PerpsEngineConfiguration.load();

        PerpMarket.create(
            PerpMarket.CreateParams({
                marketId: params.marketId,
                name: params.name,
                symbol: params.symbol,
                priceAdapter: params.priceAdapter,
                initialMarginRateX18: params.initialMarginRateX18,
                maintenanceMarginRateX18: params.maintenanceMarginRateX18,
                maxOpenInterest: params.maxOpenInterest,
                maxSkew: params.maxSkew,
                maxFundingVelocity: params.maxFundingVelocity,
                minTradeSizeX18: params.minTradeSizeX18,
                skewScale: params.skewScale,
                marketOrderConfiguration: params.marketOrderConfiguration,
                offchainOrdersConfiguration: params.offchainOrdersConfiguration,
                orderFees: params.orderFees
            })
        );
        perpsEngineConfiguration.addMarket(params.marketId);

        emit LogCreatePerpMarket(msg.sender, params.marketId);
    }

    /// @notice `updatePerpMarketConfiguration` params.
    /// @param name The perp market name.
    /// @param symbol The perp market symbol.
    /// @param priceAdapter The price adapter contract, which handles the market's index price.
    /// @param initialMarginRateX18 The perp market min initial margin rate, which defines the max leverage.
    /// @param maintenanceMarginRateX18 The perp market maintenance margin rate.
    /// @param maxOpenInterest The perp market maximum open interest per side.
    /// @param maxSkew The perp market maximum skew value.
    /// @param maxFundingVelocity The perp market maximum funding rate velocity.
    /// @param minTradeSizeX18 The minimum size of a trade in contract units.
    /// @param skewScale The configuration parameter used to scale the market's price impact and funding rate.
    /// @param orderFees The perp market maker and taker fees.
    struct UpdatePerpMarketConfigurationParams {
        string name;
        string symbol;
        address priceAdapter;
        uint128 initialMarginRateX18;
        uint128 maintenanceMarginRateX18;
        uint128 maxOpenInterest;
        uint128 maxSkew;
        uint128 minTradeSizeX18;
        uint128 maxFundingVelocity;
        uint256 skewScale;
        OrderFees.Data orderFees;
    }

    /// @notice Updates the configuration variables of the given perp market id.
    /// @dev A market's configuration must be updated with caution, as the update of some variables may directly
    /// impact open positions.
    /// @dev See {UpdatePerpMarketConfigurationParams}.
    function updatePerpMarketConfiguration(
        uint128 marketId,
        UpdatePerpMarketConfigurationParams calldata params
    )
        external
        onlyOwner
        onlyWhenPerpMarketIsInitialized(marketId)
    {
        PerpMarket.Data storage perpMarket = PerpMarket.load(marketId);
        MarketConfiguration.Data storage perpMarketConfiguration = perpMarket.configuration;

        if (abi.encodePacked(params.name).length == 0) {
            revert Errors.ZeroInput("name");
        }
        if (abi.encodePacked(params.symbol).length == 0) {
            revert Errors.ZeroInput("symbol");
        }
        if (params.priceAdapter == address(0)) {
            revert Errors.ZeroInput("priceAdapter");
        }
        if (params.maintenanceMarginRateX18 == 0) {
            revert Errors.ZeroInput("maintenanceMarginRateX18");
        }
        if (params.maxOpenInterest == 0) {
            revert Errors.ZeroInput("maxOpenInterest");
        }
        if (params.maxSkew == 0) {
            revert Errors.ZeroInput("maxSkew");
        }
        if (params.initialMarginRateX18 == 0) {
            revert Errors.ZeroInput("initialMarginRateX18");
        }
        if (params.initialMarginRateX18 <= params.maintenanceMarginRateX18) {
            revert Errors.InitialMarginRateLessOrEqualThanMaintenanceMarginRate();
        }
        if (params.skewScale == 0) {
            revert Errors.ZeroInput("skewScale");
        }
        if (params.minTradeSizeX18 == 0) {
            revert Errors.ZeroInput("minTradeSizeX18");
        }
        if (params.maxFundingVelocity == 0) {
            revert Errors.ZeroInput("maxFundingVelocity");
        }

        perpMarketConfiguration.update(
            MarketConfiguration.Data({
                name: params.name,
                symbol: params.symbol,
                priceAdapter: params.priceAdapter,
                initialMarginRateX18: params.initialMarginRateX18,
                maintenanceMarginRateX18: params.maintenanceMarginRateX18,
                maxOpenInterest: params.maxOpenInterest,
                maxSkew: params.maxSkew,
                maxFundingVelocity: params.maxFundingVelocity,
                minTradeSizeX18: params.minTradeSizeX18,
                skewScale: params.skewScale,
                orderFees: params.orderFees
            })
        );

        emit LogUpdatePerpMarketConfiguration(msg.sender, marketId);
    }

    /// @notice Updates the settlement configuration of a given market.
    /// @param marketId The perp market id.
    /// @param settlementConfigurationId The perp market settlement configuration id.
    /// @param newSettlementConfiguration The new settlement configuration.
    function updateSettlementConfiguration(
        uint128 marketId,
        uint128 settlementConfigurationId,
        SettlementConfiguration.Data memory newSettlementConfiguration
    )
        external
        onlyOwner
        onlyWhenPerpMarketIsInitialized(marketId)
    {
        if (
            settlementConfigurationId != SettlementConfiguration.MARKET_ORDER_CONFIGURATION_ID
                && settlementConfigurationId != SettlementConfiguration.OFFCHAIN_ORDERS_CONFIGURATION_ID
        ) {
            revert Errors.InvalidSettlementConfigurationId();
        }
        SettlementConfiguration.update(marketId, settlementConfigurationId, newSettlementConfiguration);

        emit LogUpdateSettlementConfiguration(msg.sender, marketId, settlementConfigurationId);
    }

    /// @notice Enables or disabled the perp market of the given market id.
    /// @param marketId The perps market id.
    /// @param enable Whether the market should be enabled or disabled.
    function updatePerpMarketStatus(
        uint128 marketId,
        bool enable
    )
        external
        onlyOwner
        onlyWhenPerpMarketIsInitialized(marketId)
    {
        PerpsEngineConfiguration.Data storage perpsEngineConfiguration = PerpsEngineConfiguration.load();

        if (enable) {
            perpsEngineConfiguration.addMarket(marketId);

            emit LogEnablePerpMarket(msg.sender, marketId);
        } else {
            perpsEngineConfiguration.removeMarket(marketId);

            emit LogDisablePerpMarket(msg.sender, marketId);
        }
    }

    /// @notice Creates a custom referral code.
    /// @param referrer The address of the referrer.
    /// @param customReferralCode The custom referral code.
    function createCustomReferralCode(address referrer, string memory customReferralCode) external onlyOwner {
        CustomReferralConfiguration.load(customReferralCode).referrer = referrer;

        emit LogCreateCustomReferralCode(referrer, customReferralCode);
    }

    /// @notice Updates the allowance of the market making engine to spend the provided tokens.
    /// @param tokens The array of ERC20 token addresses.
    /// @param allowances The array of ERC20 token allowances.
    function setMarketMakingEngineAllowance(
        IERC20[] calldata tokens,
        uint256[] calldata allowances
    )
        external
        onlyOwner
    {
        if (tokens.length == 0) {
            revert Errors.ZeroInput("tokens");
        }

        if (tokens.length != allowances.length) {
            revert Errors.ArrayLengthMismatch(tokens.length, allowances.length);
        }

        // loads the perps engine configuration
        PerpsEngineConfiguration.Data storage perpsEngineConfiguration = PerpsEngineConfiguration.load();

        // approves the market making engine to spend each provided token
        for (uint256 i; i < tokens.length; i++) {
            tokens[i].approve(perpsEngineConfiguration.marketMakingEngine, allowances[i]);
        }
    }
<<<<<<< HEAD

    /// @notice Returns the sequencer uptime feed by the chain id
    /// @dev If the chain id is not found, it will return address(0).
    /// @param chainId The chain id.
    /// @return sequencerUptimeFeed The sequencer uptime feed address.
    function getSequencerUptimeFeedByChainId(uint256 chainId) external view returns (address) {
        PerpsEngineConfiguration.Data storage perpsEngineConfiguration = PerpsEngineConfiguration.load();
        return perpsEngineConfiguration.sequencerUptimeFeedByChainId[chainId];
    }

    /// @notice Creates a custom referral code.
    /// @param referrer The address of the referrer.
    /// @param customReferralCode The custom referral code.
    function createCustomReferralCode(address referrer, string memory customReferralCode) external onlyOwner {
        CustomReferralConfiguration.load(customReferralCode).referrer = referrer;

        emit LogCreateCustomReferralCode(referrer, customReferralCode);
    }

    /// @notice Updates the allowance of the market making engine to spend the provided tokens.
    /// @param tokens The array of ERC20 token addresses.
    /// @param allowances The array of ERC20 token allowances.
    function setMarketMakingEngineAllowance(
        IERC20[] calldata tokens,
        uint256[] calldata allowances
    )
        external
        onlyOwner
    {
        if (tokens.length == 0) {
            revert Errors.ZeroInput("tokens");
        }

        if (tokens.length != allowances.length) {
            revert Errors.ArrayLengthMismatch(tokens.length, allowances.length);
        }

        // loads the perps engine configuration
        PerpsEngineConfiguration.Data storage perpsEngineConfiguration = PerpsEngineConfiguration.load();

        // approves the market making engine to spend each provided token
        for (uint256 i; i < tokens.length; i++) {
            tokens[i].approve(perpsEngineConfiguration.marketMakingEngine, allowances[i]);
        }
    }
=======
>>>>>>> 4cc62abd
}<|MERGE_RESOLUTION|>--- conflicted
+++ resolved
@@ -606,52 +606,4 @@
             tokens[i].approve(perpsEngineConfiguration.marketMakingEngine, allowances[i]);
         }
     }
-<<<<<<< HEAD
-
-    /// @notice Returns the sequencer uptime feed by the chain id
-    /// @dev If the chain id is not found, it will return address(0).
-    /// @param chainId The chain id.
-    /// @return sequencerUptimeFeed The sequencer uptime feed address.
-    function getSequencerUptimeFeedByChainId(uint256 chainId) external view returns (address) {
-        PerpsEngineConfiguration.Data storage perpsEngineConfiguration = PerpsEngineConfiguration.load();
-        return perpsEngineConfiguration.sequencerUptimeFeedByChainId[chainId];
-    }
-
-    /// @notice Creates a custom referral code.
-    /// @param referrer The address of the referrer.
-    /// @param customReferralCode The custom referral code.
-    function createCustomReferralCode(address referrer, string memory customReferralCode) external onlyOwner {
-        CustomReferralConfiguration.load(customReferralCode).referrer = referrer;
-
-        emit LogCreateCustomReferralCode(referrer, customReferralCode);
-    }
-
-    /// @notice Updates the allowance of the market making engine to spend the provided tokens.
-    /// @param tokens The array of ERC20 token addresses.
-    /// @param allowances The array of ERC20 token allowances.
-    function setMarketMakingEngineAllowance(
-        IERC20[] calldata tokens,
-        uint256[] calldata allowances
-    )
-        external
-        onlyOwner
-    {
-        if (tokens.length == 0) {
-            revert Errors.ZeroInput("tokens");
-        }
-
-        if (tokens.length != allowances.length) {
-            revert Errors.ArrayLengthMismatch(tokens.length, allowances.length);
-        }
-
-        // loads the perps engine configuration
-        PerpsEngineConfiguration.Data storage perpsEngineConfiguration = PerpsEngineConfiguration.load();
-
-        // approves the market making engine to spend each provided token
-        for (uint256 i; i < tokens.length; i++) {
-            tokens[i].approve(perpsEngineConfiguration.marketMakingEngine, allowances[i]);
-        }
-    }
-=======
->>>>>>> 4cc62abd
 }