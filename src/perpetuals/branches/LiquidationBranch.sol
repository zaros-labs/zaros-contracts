// SPDX-License-Identifier: UNLICENSED
pragma solidity 0.8.25;

// Zaros dependencies
import { Errors } from "@zaros/utils/Errors.sol";
import { FeeRecipients } from "@zaros/perpetuals/leaves/FeeRecipients.sol";
import { PerpsEngineConfiguration } from "@zaros/perpetuals/leaves/PerpsEngineConfiguration.sol";
import { TradingAccount } from "@zaros/perpetuals/leaves/TradingAccount.sol";
import { PerpMarket } from "@zaros/perpetuals/leaves/PerpMarket.sol";
import { Position } from "@zaros/perpetuals/leaves/Position.sol";
import { MarketOrder } from "@zaros/perpetuals/leaves/MarketOrder.sol";

// Open Zeppelin dependencies
import { EnumerableSet } from "@openzeppelin/utils/structs/EnumerableSet.sol";
import { SafeCast } from "@openzeppelin/utils/math/SafeCast.sol";

// PRB Math dependencies
import { UD60x18, ud60x18, ZERO as UD60x18_ZERO } from "@prb-math/UD60x18.sol";
import { SD59x18, sd59x18, ZERO as SD59x18_ZERO } from "@prb-math/SD59x18.sol";

contract LiquidationBranch {
    using EnumerableSet for EnumerableSet.UintSet;
    using PerpsEngineConfiguration for PerpsEngineConfiguration.Data;
    using TradingAccount for TradingAccount.Data;
    using PerpMarket for PerpMarket.Data;
    using Position for Position.Data;
    using MarketOrder for MarketOrder.Data;
    using SafeCast for uint256;

    event LogLiquidateAccount(
        address indexed keeper,
        uint128 indexed tradingAccountId,
        uint256 amountOfOpenPositions,
        uint256 requiredMaintenanceMarginUsd,
        int256 marginBalanceUsd,
        uint256 liquidatedCollateralUsd,
        uint128 liquidationFeeUsd
    );

    /// @param lowerBound The lower bound of the accounts to check
    /// @param upperBound The upper bound of the accounts to check
    function checkLiquidatableAccounts(
        uint256 lowerBound,
        uint256 upperBound
    )
        external
        view
        returns (uint128[] memory liquidatableAccountsIds)
    {
        // return if nothing to process
        if (upperBound == 0 && lowerBound == 0) return liquidatableAccountsIds;

        // if lowerBound is 0, set it to 1 (the first account)
        if (lowerBound == 0) lowerBound = 1;

        // prepare output array size
        liquidatableAccountsIds = new uint128[]((upperBound - lowerBound) + 1);

        // fetch storage slot for global config
        PerpsEngineConfiguration.Data storage perpsEngineConfiguration = PerpsEngineConfiguration.load();

        // cache active account ids length
        uint256 cachedAccountsIdsWithActivePositionsLength =
            perpsEngineConfiguration.accountsIdsWithActivePositions.length();

        // iterate over active accounts within given bounds
        for (uint256 i; i <= upperBound - lowerBound; i++) {
            // break if `i` greater then length of active account ids
            if (i >= cachedAccountsIdsWithActivePositionsLength) break;

            // get the `tradingAccountId` of the current active account
<<<<<<< HEAD
            uint128 tradingAccountId = uint128(perpsEngineConfiguration.accountsIdsWithActivePositions.at(i));
=======
            uint128 tradingAccountId =
                uint128(globalConfiguration.accountsIdsWithActivePositions.at((lowerBound + i) - 1));
>>>>>>> a08ac6d4

            // load that account's leaf (data + functions)
            TradingAccount.Data storage tradingAccount = TradingAccount.loadExisting(tradingAccountId);

            // get that account's required maintenance margin & unrealized PNL
            (, UD60x18 requiredMaintenanceMarginUsdX18, SD59x18 accountTotalUnrealizedPnlUsdX18) =
                tradingAccount.getAccountMarginRequirementUsdAndUnrealizedPnlUsd(0, SD59x18_ZERO);

            // get that account's current margin balance
            SD59x18 marginBalanceUsdX18 = tradingAccount.getMarginBalanceUsd(accountTotalUnrealizedPnlUsdX18);

            // account can be liquidated if requiredMargin > marginBalance
            if (
                TradingAccount.isLiquidatable(
                    requiredMaintenanceMarginUsdX18,
                    marginBalanceUsdX18,
                    ud60x18(globalConfiguration.liquidationFeeUsdX18)
                )
            ) {
                liquidatableAccountsIds[i] = tradingAccountId;
            }
        }
    }

    struct LiquidationContext {
        UD60x18 liquidationFeeUsdX18;
        uint128 tradingAccountId;
        SD59x18 marginBalanceUsdX18;
        UD60x18 liquidatedCollateralUsdX18;
        uint256[] activeMarketsIds;
        uint128 marketId;
        SD59x18 oldPositionSizeX18;
        SD59x18 liquidationSizeX18;
        UD60x18 markPriceX18;
        SD59x18 fundingRateX18;
        SD59x18 fundingFeePerUnitX18;
        UD60x18 newOpenInterestX18;
        SD59x18 newSkewX18;
        UD60x18 requiredMaintenanceMarginUsdX18;
        SD59x18 accountTotalUnrealizedPnlUsdX18;
    }

    /// @param accountsIds The list of accounts to liquidate
    function liquidateAccounts(uint128[] calldata accountsIds) external {
        // return if no input accounts to process
        if (accountsIds.length == 0) return;

        // fetch storage slot for global config
        PerpsEngineConfiguration.Data storage perpsEngineConfiguration = PerpsEngineConfiguration.load();

        // only authorized liquidators are able to liquidate
        if (!perpsEngineConfiguration.isLiquidatorEnabled[msg.sender]) {
            revert Errors.LiquidatorNotRegistered(msg.sender);
        }

        // working data
        LiquidationContext memory ctx;

        // load liquidation fee from global config; will be passed in as `settlementFeeUsdX18`
        // to `TradingAccount::deductAccountMargin`. The user being liquidated has to pay
        // this liquidation fee as a "settlement fee"
        ctx.liquidationFeeUsdX18 = ud60x18(perpsEngineConfiguration.liquidationFeeUsdX18);

        // iterate over every account being liquidated; intentionally not caching
        // length as reading from calldata is faster
        for (uint256 i; i < accountsIds.length; i++) {
            // store current accountId being liquidated in working data
            ctx.tradingAccountId = accountsIds[i];

            // sanity check for non-sensical accountId; should never be true
            if (ctx.tradingAccountId == 0) continue;

            // load account's leaf (data + functions)
            TradingAccount.Data storage tradingAccount = TradingAccount.loadExisting(ctx.tradingAccountId);

            // get account's required maintenance margin & unrealized PNL
            (, ctx.requiredMaintenanceMarginUsdX18, ctx.accountTotalUnrealizedPnlUsdX18) =
                tradingAccount.getAccountMarginRequirementUsdAndUnrealizedPnlUsd(0, SD59x18_ZERO);

            // get then save margin balance into working data
            ctx.marginBalanceUsdX18 = tradingAccount.getMarginBalanceUsd(ctx.accountTotalUnrealizedPnlUsdX18);

            // if account is not liquidatable, skip to next account
            // account is liquidatable if requiredMaintenanceMarginUsdX18 > ctx.marginBalanceUsdX18
            if (
                !TradingAccount.isLiquidatable(
                    ctx.requiredMaintenanceMarginUsdX18, ctx.marginBalanceUsdX18, ctx.liquidationFeeUsdX18
                )
            ) {
                continue;
            }

            // deduct maintenance margin from the account's collateral
            // settlementFee = liquidationFee
            ctx.liquidatedCollateralUsdX18 = tradingAccount.deductAccountMargin({
                feeRecipients: FeeRecipients.Data({
                    marginCollateralRecipient: perpsEngineConfiguration.marginCollateralRecipient,
                    orderFeeRecipient: address(0),
                    settlementFeeRecipient: perpsEngineConfiguration.liquidationFeeRecipient
                }),
                pnlUsdX18: ctx.accountTotalUnrealizedPnlUsdX18.abs().intoUD60x18(),
                orderFeeUsdX18: UD60x18_ZERO,
                settlementFeeUsdX18: ctx.liquidationFeeUsdX18
            });

            // clear pending order for account being liquidated
            MarketOrder.load(ctx.tradingAccountId).clear();

            // copy active market ids for account being liquidated
            ctx.activeMarketsIds = tradingAccount.activeMarketsIds.values();

            // iterate over memory copy of active market ids
            // intentionally not caching length as expected size < 3 in most cases
            for (uint256 j; j < ctx.activeMarketsIds.length; j++) {
                // load current active market id into working data
                ctx.marketId = ctx.activeMarketsIds[j].toUint128();

                // fetch storage slot for perp market
                PerpMarket.Data storage perpMarket = PerpMarket.load(ctx.marketId);

                // load position data for user being liquidated in this market
                Position.Data storage position = Position.load(ctx.tradingAccountId, ctx.marketId);

                // save open position size
                ctx.oldPositionSizeX18 = sd59x18(position.size);

                // save inverted sign of open position size to prepare for closing the position
                ctx.liquidationSizeX18 = -ctx.oldPositionSizeX18;

                // calculate price impact of open position being closed
                ctx.markPriceX18 = perpMarket.getMarkPrice(ctx.liquidationSizeX18, perpMarket.getIndexPrice());

                // get current funding rates
                ctx.fundingRateX18 = perpMarket.getCurrentFundingRate();
                ctx.fundingFeePerUnitX18 = perpMarket.getNextFundingFeePerUnit(ctx.fundingRateX18, ctx.markPriceX18);

                // update funding rates for this perpetual market
                perpMarket.updateFunding(ctx.fundingRateX18, ctx.fundingFeePerUnitX18);

                // reset the position
                position.clear();

                // update account's active markets; this calls EnumerableSet::remove which
                // is why we are iterating over a memory copy of the trader's active markets
                tradingAccount.updateActiveMarkets(ctx.marketId, ctx.oldPositionSizeX18, SD59x18_ZERO);

                // we don't check skew during liquidations to protect from DoS
                (ctx.newOpenInterestX18, ctx.newSkewX18) = perpMarket.checkOpenInterestLimits(
                    ctx.liquidationSizeX18, ctx.oldPositionSizeX18, SD59x18_ZERO, false
                );

                // update perp market's open interest and skew; we don't enforce ipen
                // interest and skew caps during liquidations as:
                // 1) open interest and skew are both decreased by liquidations
                // 2) we don't want liquidation to be DoS'd in case somehow those cap
                //    checks would fail
                perpMarket.updateOpenInterest(ctx.newOpenInterestX18, ctx.newSkewX18);
            }

            emit LogLiquidateAccount(
                msg.sender,
                ctx.tradingAccountId,
                ctx.activeMarketsIds.length,
                ctx.requiredMaintenanceMarginUsdX18.intoUint256(),
                ctx.marginBalanceUsdX18.intoInt256(),
                ctx.liquidatedCollateralUsdX18.intoUint256(),
                ctx.liquidationFeeUsdX18.intoUint128()
            );
        }
    }
}<|MERGE_RESOLUTION|>--- conflicted
+++ resolved
@@ -69,12 +69,8 @@
             if (i >= cachedAccountsIdsWithActivePositionsLength) break;
 
             // get the `tradingAccountId` of the current active account
-<<<<<<< HEAD
-            uint128 tradingAccountId = uint128(perpsEngineConfiguration.accountsIdsWithActivePositions.at(i));
-=======
             uint128 tradingAccountId =
-                uint128(globalConfiguration.accountsIdsWithActivePositions.at((lowerBound + i) - 1));
->>>>>>> a08ac6d4
+                uint128(perpsEngineConfiguration.accountsIdsWithActivePositions.at((lowerBound + i) - 1));
 
             // load that account's leaf (data + functions)
             TradingAccount.Data storage tradingAccount = TradingAccount.loadExisting(tradingAccountId);
@@ -91,7 +87,7 @@
                 TradingAccount.isLiquidatable(
                     requiredMaintenanceMarginUsdX18,
                     marginBalanceUsdX18,
-                    ud60x18(globalConfiguration.liquidationFeeUsdX18)
+                    ud60x18(perpsEngineConfiguration.liquidationFeeUsdX18)
                 )
             ) {
                 liquidatableAccountsIds[i] = tradingAccountId;
