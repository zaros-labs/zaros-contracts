// SPDX-License-Identifier: UNLICENSED
pragma solidity 0.8.25;

// Zaros dependencies
import { Errors } from "@zaros/utils/Errors.sol";
import { USDToken } from "@zaros/usd/USDToken.sol";
// import { CreditDelegation } from "@zaros/market-making/leaves/CreditDelegation.sol";
import { Collateral } from "@zaros/market-making/leaves/Collateral.sol";
import { MarketDebt } from "@zaros/market-making/leaves/MarketDebt.sol";
import { MarketMakingEngineConfiguration } from "@zaros/market-making/leaves/MarketMakingEngineConfiguration.sol";
import { SystemDebt } from "@zaros/market-making/leaves/SystemDebt.sol";
import { Vault } from "@zaros/market-making/leaves/Vault.sol";

// Open Zeppelin dependencies
import { SafeCast } from "@openzeppelin/utils/math/SafeCast.sol";
import { IERC20, SafeERC20 } from "@openzeppelin/token/ERC20/utils/SafeERC20.sol";

// PRB Math dependencies
<<<<<<< HEAD
import { UD60x18 } from "@prb-math/UD60x18.sol";
import { SD59x18, sd59x18, ZERO as SD59x18_ZERO } from "@prb-math/SD59x18.sol";
=======
import { UD60x18, ud60x18 } from "@prb-math/UD60x18.sol";
import { SD59x18, ZERO as SD59x18_ZERO, unary } from "@prb-math/SD59x18.sol";
>>>>>>> 4cc62abd

/// @dev This contract deals with USDC to settle protocol debt, used to back USDz
contract CreditDelegationBranch {
    using Collateral for Collateral.Data;
    using MarketDebt for MarketDebt.Data;
    using MarketMakingEngineConfiguration for MarketMakingEngineConfiguration.Data;
    using SafeCast for uint256;
    using SafeERC20 for IERC20;

    /*//////////////////////////////////////////////////////////////////////////
                                  EVENTS
    //////////////////////////////////////////////////////////////////////////*/

<<<<<<< HEAD
    /// @notice Emitted when the market making engine receives margin collateral from the perps engine.
    /// @param marketId The perps engine's market id.
    /// @param collateralType The margin collateral address.
    /// @param amount The token amount of collateral received.
    event LogReceiveMarginCollateral(uint128 indexed marketId, address collateralType, uint256 amount);

    /// @notice Emitted when the perps engine requests USDz to be minted by the market making engine.
    /// @param marketId The perps engine's market id.
    /// @param amount The amount of USDz to mint.
    event LogRequestUsdzForMarketId(uint128 indexed marketId, uint256 amount);

    modifier onlyPerpsEngine() {
        // load market making engine configuration and the perps engine address
        MarketMakingEngineConfiguration.Data storage marketMakingEngineConfiguration =
            MarketMakingEngineConfiguration.load();
        address perpsEngine = marketMakingEngineConfiguration.perpsEngine;

        if (msg.sender != perpsEngine) {
=======
    /// @notice Emitted when the market making engine receives margin collateral from an engine.
    /// @param engine The address of the engine that called the function.
    /// @param marketId The engine's market id.
    /// @param collateralType The margin collateral address.
    /// @param amount The token amount of collateral received.
    event LogDepositCreditForMarket(
        address indexed engine, uint128 indexed marketId, address collateralType, uint256 amount
    );

    /// @notice Emitted when the perps engine requests USDz to be minted by the market making engine.
    /// @param engine The address of the engine that called the function.
    /// @param marketId The engine's market id.
    /// @param requestedUsdzAmount The requested amount of USDz to minted.
    /// @param mintedUsdzAmount The actual amount of USDz minted, potentially factored by the market's auto deleverage
    /// system.
    event LogRequestUsdzForMarket(
        address indexed engine, uint128 indexed marketId, uint256 requestedUsdzAmount, uint256 mintedUsdzAmount
    );

    // TODO: check if `msg.sender` is registered
    modifier onlyRegisteredEngine() {
        // load market making engine configuration and the perps engine address
        MarketMakingEngineConfiguration.Data storage marketMakingEngineConfiguration =
            MarketMakingEngineConfiguration.load();

        // if `msg.sender` is not a registered engine, revert
        if (!marketMakingEngineConfiguration.registeredEngines[msg.sender]) {
>>>>>>> 4cc62abd
            revert Errors.Unauthorized(msg.sender);
        }

        // continue execution
        _;
    }

    /*//////////////////////////////////////////////////////////////////////////
                                   VIEW FUNCTIONS
    //////////////////////////////////////////////////////////////////////////*/

<<<<<<< HEAD
    /// @notice Returns the OI and skew caps for the given market id.
    /// @dev `CreditDelegationBranch::updateCreditDelegation` must be called before calling this function in order to
    /// retrieve the latest state.
    /// @param marketId The perps engine's market id.
    /// @return openInterestCapX18 The market's open interest cap.
    /// @return skewCapX18 The market's skew cap.
    function getCreditForMarketId(uint128 marketId)
        public
        view
        returns (UD60x18 openInterestCapX18, UD60x18 skewCapX18)
    {
        MarketDebt.Data storage marketDebt = MarketDebt.load(marketId);

        (openInterestCapX18, skewCapX18) = marketDebt.getMarketCaps();
    }

    /// @notice Returns the adjusted pnl of an active position at the given market id, considering the market's ADL
    /// state.
    /// @dev If the market is in its default state, it will simply return the provided pnl. Otherwise, it will adjust
    /// based on the configured ADL parameters and state.
    /// @param marketId The perps engine's market id.
    /// @param pnl The position's pnl.
    /// @return adjustedPnlX18 The adjusted pnl, according to the market state.
    function getAdjustedPnlForMarketId(uint128 marketId, int256 pnl) public view returns (SD59x18 adjustedPnlX18) { }
=======
    /// @notice Returns the credit delegation state of the given market id.
    /// @dev `CreditDelegationBranch::updateCreditDelegation` must be called before calling this function in order to
    /// retrieve the latest state.
    /// @dev Each engine can implement its own credit schema according to its business logic, thus, this function will
    /// return the credit delegation state as an abi encoded byte array.
    /// @param marketId The engine's market id.
    /// @return creditCapacityUsdX18 The current credit capacity of the given market id in USD.
    function getCreditCapacityForMarketId(uint128 marketId) public view returns (SD59x18 creditCapacityUsdX18) {
        MarketDebt.Data storage marketDebt = MarketDebt.load(marketId);

        return marketDebt.getCreditCapacity(marketDebt.getDelegatedCredit());
    }

    /// @notice Returns the adjusted profit of an active position at the given market id, considering the market's ADL
    /// state.
    /// @dev If the market is in its default state, it will simply return the provided profit. Otherwise, it will
    /// adjust based on the configured ADL parameters.
    /// @param marketId The engine's market id.
    /// @param profitUsd The position's profit in USD.
    /// @return adjustedProfitUsdX18 The adjusted profit in USDz, according to the market's state.
    // TODO: add invariants
    function getAdjustedProfitForMarketId(
        uint128 marketId,
        uint256 profitUsd
    )
        public
        view
        returns (UD60x18 adjustedProfitUsdX18)
    {
        // load the market's debt data storage pointer
        MarketDebt.Data storage marketDebt = MarketDebt.load(marketId);
        // cache the market's total debt
        SD59x18 marketTotalDebtUsdX18 = marketDebt.getTotalDebt();
        // uint256 -> UD60x18
        UD60x18 profitUsdX18 = ud60x18(profitUsd);

        // we don't need to add `profitUsd` as it's assumed to be part of the total debt
        // NOTE: If we don't return the adjusted profit in this if branch, we assume marketTotalDebtUsdX18 is positive
        if (!marketDebt.isAutoDeleverageTriggered(marketTotalDebtUsdX18)) {
            // if the market is not in the ADL state, it returns the profit as is
            adjustedProfitUsdX18 = profitUsdX18;
            return adjustedProfitUsdX18;
        }

        // if the market's auto deleverage system is triggered, it assumes marketTotalDebtUsdX18 > 0
        adjustedProfitUsdX18 = marketDebt.getAutoDeleverageFactor(
            marketDebt.getCreditCapacity(marketDebt.getDelegatedCredit()), marketTotalDebtUsdX18
        ).mul(profitUsdX18);
    }
>>>>>>> 4cc62abd

    /*//////////////////////////////////////////////////////////////////////////
                                  PERPS ENGINE ONLY PROTECTED FUNCTIONS
    //////////////////////////////////////////////////////////////////////////*/
<<<<<<< HEAD
    /// @notice Receives margin collateral from a trader's account.
    /// @dev Called by the perps engine to send margin collateral deducted from a trader's account during a negative
    /// pnl settlement or a liquidation event.
    /// @dev The system must enforce that if a market is live in the perps engine, it must have delegated credit. In
    /// order to delist a market and allow withdrawing all delegated credit, it first must be disabled at the perps
    /// engine.
    /// @dev This function assumes the perps engine won't call it with a zero amount.
=======
    /// @notice Adds credit in form of a registered collateral type to the given market id.
    /// @dev Engines call this function to send collateral collected from their users and increase their credit
    /// capacity, rewarding the market making engine's LPs.
    /// @dev Called by the perps engine to send margin collateral deducted from a trader's account during a negative
    /// pnl settlement or a liquidation event.
    /// @dev The system must enforce that if a market is running by an engine, it must have some delegated credit. In
    /// order to delist a market and allow Vaults to fully undelegate the provided credit, it first must be disabled
    /// at the engine level in order to prevent users from being able to fulfill their expected profits.
    /// @param marketId The engine's market id.
>>>>>>> 4cc62abd
    /// @param collateralType The margin collateral address.
    /// @param amount The token amount of collateral to receive.
    /// @dev Invariants involved in the call:
    ///     * marketDebt.getDelegatedCredit() > 0
    ///     * ERC20(collateralType).allowance(perpsEngine, marketMakingEngine) >= amount
    ///     * ERC20(collateralType).balanceOf(perpsEngine) >= amount
    ///     * marketDebt.collectedMarginCollateral.get(collateralType) ==  ∑convertTokenAmountToUd60x18(amount)
    ///     * ERC20(collateralType).balanceOf(marketMakingEngine) == ∑amount
<<<<<<< HEAD
    function receiveMarginCollateral(
=======
    function depositCreditForMarket(
>>>>>>> 4cc62abd
        uint128 marketId,
        address collateralType,
        uint256 amount
    )
        external
<<<<<<< HEAD
        onlyPerpsEngine
    {
=======
        onlyRegisteredEngine
    {
        if (amount == 0) revert Errors.ZeroInput("amount");
>>>>>>> 4cc62abd
        // loads the collateral's data storage pointer
        Collateral.Data storage collateral = Collateral.load(collateralType);

        // reverts if collateral isn't supported
        collateral.verifyIsEnabled();

        // loads the market's debt data storage pointer
        MarketDebt.Data storage marketDebt = MarketDebt.load(marketId);

<<<<<<< HEAD
        // enforces that the market has delegated credit, if it' a listed market it must always have delegated credit,
        // see Vault.lockedCreditRatio
=======
        // enforces that the market has enough credit capacity, if it' a listed market it must always have some
        // delegated credit, see Vault.Data.lockedCreditRatio.
        // NOTE: additionally, the ADL system if functioning properly must ensure that the market always has credit
        // capacity to cover USDz mint requests. Deleverage happens when the perps engine calls
        // CreditDelegationBranch::getAdjustedProfitForMarketId
>>>>>>> 4cc62abd
        if (marketDebt.getDelegatedCredit().isZero()) {
            revert Errors.NoDelegatedCredit(marketId);
        }

<<<<<<< HEAD
        if (marketDebt.getCreditCapacity().lt(SD59x18_ZERO)) {
            revert Errors.NoCreditCapacity(marketId);
        }
=======
        // uint256 -> UD60x18 and scale decimals to 18
        UD60x18 amountX18 = collateral.convertTokenAmountToUd60x18(amount);
>>>>>>> 4cc62abd

        // adds the collected margin collateral to the market's debt data storage, to be settled later
        marketDebt.addMarginCollateral(collateralType, amount);

<<<<<<< HEAD
        // transfers the margin collateral asset from the perps engine to the market making engine
        // NOTE: The perps engine must approve the market making engine to transfer the margin collateral asset, see
=======
        // calculates the usd value of margin collateral received
        UD60x18 receivedValueUsdX18 = collateral.getPrice().mul(amountX18);

        // realizes the received margin collateral usd value as added credit
        marketDebt.realizeDebt(unary(receivedValueUsdX18.intoSD59x18()));

        // transfers the margin collateral asset from the perps engine to the market making engine
        // NOTE: The engine must approve the market making engine to transfer the margin collateral asset, see
>>>>>>> 4cc62abd
        // PerpsEngineConfigurationBranch::setMarketMakingEngineAllowance
        IERC20(collateralType).safeTransferFrom(msg.sender, address(this), amount);

        // emit an event
<<<<<<< HEAD
        emit LogReceiveMarginCollateral(marketId, collateralType, amount);
    }

    /// @notice Mints the requested amount of USDz to the perps engine and updates the market's debt state.
    /// @dev Called by the perps engine to mint USDz to profitable traders.
    /// @dev USDz association with a trading account happens at the perps engine.
    /// @dev This function assumes the perps engine won't call it with a zero amount.
    /// @dev Effects must be applied at the perps engine before calling this function, otherwise it will assume an
    /// incorrect total debt value.
    /// @param marketId The perps engine's market id requesting USDz.
    /// @param amount The amount of USDz to mint.
    /// @dev Invariants involved in the call:
    /// TODO: add invariants
    function requestUsdzForMarketId(uint128 marketId, uint256 amount) external onlyPerpsEngine {
        // loads the market's debt data storage pointer
        MarketDebt.Data storage marketDebt = MarketDebt.load(marketId);

        // get the vault ids delegating credit to this market
        uint256[] memory connectedVaultsIds = marketDebt.getConnectedVaultsIds();

        // if the market has delegated credit, this scenario should never happen, but we double check and consider
        // it a panic state
        if (connectedVaultsIds.length == 0) {
            revert Errors.NoConnectedVaults(marketId);
        }

        // enforces that the market has delegated credit, if it' a listed market it must always have delegated credit,
        // see Vault.Data.lockedCreditRatio
        if (marketDebt.getDelegatedCredit().isZero()) {
            revert Errors.NoDelegatedCredit(marketId);
        }

        // update the market's vaults debt distribution and its realized debt, returning the unsettled debt change
        SD59x18 unsettledDebtChangeUsdX18 =
            marketDebt.distributeDebtToVaults(marketDebt.getTotalDebt(), sd59x18(amount.toInt256()));

        // updates the unsettled debt values of each vault delegating credit to this market, according to the realized
        // debt change of this market
        Vault.updateVaultsUnsettledDebt(connectedVaultsIds, unsettledDebtChangeUsdX18);
=======
        emit LogDepositCreditForMarket(msg.sender, marketId, collateralType, amount);
    }

    /// @notice Mints the requested amount of USDz to the caller and updates the market's
    /// debt state.
    /// @dev Called by a registered engine to mint USDz to profitable traders.
    /// @dev USDz association with a trading account happens at the engine level.
    /// @dev This function assumes the perps engine won't call it with a zero amount.
    /// @dev Effects must be performed at the perps engine beforehand, otherwise this function will assume an invalid
    /// total debt value.
    /// @param marketId The engine's market id requesting USDz.
    /// @param amount The amount of USDz to mint.
    /// @dev Invariants involved in the call:
    /// TODO: add invariants
    function requestUsdzForMarket(uint128 marketId, uint256 amount) external onlyRegisteredEngine {
        // loads the market's debt data storage pointer
        MarketDebt.Data storage marketDebt = MarketDebt.load(marketId);

        // we need to first recalculate the latest credit delegation state
        marketDebt.recalculateDelegatedCredit();

        // uint256 -> UD60x18
        // NOTE: we don't need to scale decimals here as it's known that USDz has 18 decimals
        UD60x18 amountX18 = ud60x18(amount);
        // cache the market's delegated credit
        UD60x18 delegatedCreditUsdX18 = marketDebt.getDelegatedCredit();

        // enforces that the market has enough credit capacity, if it' a listed market it must always have some
        // delegated credit, see Vault.Data.lockedCreditRatio.
        // NOTE: additionally, the ADL system if functioning properly must ensure that the market always has credit
        // capacity to cover USDz mint requests. Deleverage happens when the perps engine calls
        // CreditDelegationBranch::getAdjustedProfitForMarketId
        if (marketDebt.getCreditCapacity(delegatedCreditUsdX18).lt(amountX18.intoSD59x18())) {
            revert Errors.InsufficientCreditCapacity(marketId, amountX18.intoUint256());
        }

        // prepare the amount of usdz that will be minted to the perps engine
        uint256 amountToMint;
        // cache the market's total debt
        SD59x18 marketTotalDebtUsdX18 = marketDebt.getTotalDebt();

        // now we realize the added usd debt of the market
        // note: USDz is assumed to be 1:1 with the system's usd accounting
        if (marketDebt.isAutoDeleverageTriggered(marketTotalDebtUsdX18.add(amountX18.intoSD59x18()))) {
            // if the market is in the ADL state, it reduces the requested USDz amount by multiplying it by the ADL
            // factor, which must be < 1
            UD60x18 adjustedUsdzToMintX18 = marketDebt.getAutoDeleverageFactor(
                marketDebt.getCreditCapacity(delegatedCreditUsdX18), marketTotalDebtUsdX18
            ).mul(amountX18);
            amountToMint = adjustedUsdzToMintX18.intoUint256();
            marketDebt.realizeDebt(adjustedUsdzToMintX18.intoSD59x18());
        } else {
            // if the market is not in the ADL state, it realizes the full requested USDz amount
            amountToMint = amountX18.intoUint256();
            marketDebt.realizeDebt(amountX18.intoSD59x18());
        }
>>>>>>> 4cc62abd

        // loads the market making engine configuration storage pointer
        MarketMakingEngineConfiguration.Data storage marketMakingEngineConfiguration =
            MarketMakingEngineConfiguration.load();
        // cache the USDz address
        USDToken usdz = USDToken(marketMakingEngineConfiguration.usdz);

        // mints USDz to the perps engine
<<<<<<< HEAD
        usdz.mint(msg.sender, amount);

        // emit an event
        // TODO: add parameters
        emit LogRequestUsdzForMarketId(marketId, amount);
=======
        usdz.mint(msg.sender, amountToMint);

        // emit an event
        emit LogRequestUsdzForMarket(msg.sender, marketId, amount, amountToMint);
>>>>>>> 4cc62abd
    }

    /*//////////////////////////////////////////////////////////////////////////
                                   UNPROTECTED FUNCTIONS
    //////////////////////////////////////////////////////////////////////////*/

    /// @dev Converts ZLP Vaults unsettled debt to settled debt by:
    ///     - Swapping the balance of collected margin collateral to USDC, if available.
    ///     - Swapping the ZLP Vaults assets to USDC, according to the state of
    /// `SystemDebt.vaultsDebtSettlementPriorityQueue`.
    /// @dev USDC acquired from onchain markets is stored and used to cover future USDz swaps.
    /// @dev The Settlement Priority Queue is stored as a MinHeap, ordering vaults with the highest debt first.
    /// @dev The protocol should also take into account the system debt state. E.g: if the protocol is in credit state
    /// but a given vault is in net debt due to swaps, other vaults' exceeding credit (i.e exceeding assets) can be
    /// converted to the in debt vault's underlying assets. If the protocol is in debt state but there's a vault with
    /// net credit due to swaps, the protocol can rebalance other vaults by distributing exceeding assets from that
    /// vault.
    /// @dev In order to determine the logic above, it should be taken into account a vault's participation in the
    /// system debt or credit. E.g if the protocol is in a given state and a new ZLP vault is added, this new vault is
    /// neutral compared to the others that may be in credit or debt state.
    /// @dev Invariants involved in the call:
    /// TODO: add invariants
    function settleVaultsDebt() external { }

    /// @dev Must be called whenever the perps trading engine needs to know a market's skew and OI caps.
    /// @dev It takes into accounts all vault's credit delegated to each supported market. `n` Vaults may delegate
    /// credit to `n` markets, configured by the protocol admin.
    /// @dev Invariants involved in the call:
    /// TODO: add invariants
    // TODO: update credit delegation and debt distribution chain
    // TODO: how to account for collected margin collateral's fluctuation in value?
    function updateCreditDelegation() public { }

    /// @dev Called by the perps trading engine to update the credit delegation and return the credit for a given
    /// market id
    /// @dev Invariants involved in the call:
<<<<<<< HEAD
    /// @param marketId The perps engine's market id.
    /// @return openInterestCapX18 The market's open interest cap.
    /// @return skewCapX18 The market's skew cap.
    /// TODO: add invariants
    function updateCreditDelegationAndReturnCreditForMarketId(uint128 marketId)
        external
        returns (UD60x18 openInterestCapX18, UD60x18 skewCapX18)
=======
    /// @param marketId The engine's market id.
    /// @return creditCapacityUsdX18 The current credit capacity of the given market id in USD.
    /// TODO: add invariants
    function updateCreditDelegationAndReturnCreditForMarketId(uint128 marketId)
        external
        returns (SD59x18 creditCapacityUsdX18)
>>>>>>> 4cc62abd
    {
        updateCreditDelegation();
        return getCreditCapacityForMarketId(marketId);
    }
}<|MERGE_RESOLUTION|>--- conflicted
+++ resolved
@@ -16,13 +16,8 @@
 import { IERC20, SafeERC20 } from "@openzeppelin/token/ERC20/utils/SafeERC20.sol";
 
 // PRB Math dependencies
-<<<<<<< HEAD
-import { UD60x18 } from "@prb-math/UD60x18.sol";
-import { SD59x18, sd59x18, ZERO as SD59x18_ZERO } from "@prb-math/SD59x18.sol";
-=======
 import { UD60x18, ud60x18 } from "@prb-math/UD60x18.sol";
 import { SD59x18, ZERO as SD59x18_ZERO, unary } from "@prb-math/SD59x18.sol";
->>>>>>> 4cc62abd
 
 /// @dev This contract deals with USDC to settle protocol debt, used to back USDz
 contract CreditDelegationBranch {
@@ -36,26 +31,6 @@
                                   EVENTS
     //////////////////////////////////////////////////////////////////////////*/
 
-<<<<<<< HEAD
-    /// @notice Emitted when the market making engine receives margin collateral from the perps engine.
-    /// @param marketId The perps engine's market id.
-    /// @param collateralType The margin collateral address.
-    /// @param amount The token amount of collateral received.
-    event LogReceiveMarginCollateral(uint128 indexed marketId, address collateralType, uint256 amount);
-
-    /// @notice Emitted when the perps engine requests USDz to be minted by the market making engine.
-    /// @param marketId The perps engine's market id.
-    /// @param amount The amount of USDz to mint.
-    event LogRequestUsdzForMarketId(uint128 indexed marketId, uint256 amount);
-
-    modifier onlyPerpsEngine() {
-        // load market making engine configuration and the perps engine address
-        MarketMakingEngineConfiguration.Data storage marketMakingEngineConfiguration =
-            MarketMakingEngineConfiguration.load();
-        address perpsEngine = marketMakingEngineConfiguration.perpsEngine;
-
-        if (msg.sender != perpsEngine) {
-=======
     /// @notice Emitted when the market making engine receives margin collateral from an engine.
     /// @param engine The address of the engine that called the function.
     /// @param marketId The engine's market id.
@@ -83,7 +58,6 @@
 
         // if `msg.sender` is not a registered engine, revert
         if (!marketMakingEngineConfiguration.registeredEngines[msg.sender]) {
->>>>>>> 4cc62abd
             revert Errors.Unauthorized(msg.sender);
         }
 
@@ -95,32 +69,6 @@
                                    VIEW FUNCTIONS
     //////////////////////////////////////////////////////////////////////////*/
 
-<<<<<<< HEAD
-    /// @notice Returns the OI and skew caps for the given market id.
-    /// @dev `CreditDelegationBranch::updateCreditDelegation` must be called before calling this function in order to
-    /// retrieve the latest state.
-    /// @param marketId The perps engine's market id.
-    /// @return openInterestCapX18 The market's open interest cap.
-    /// @return skewCapX18 The market's skew cap.
-    function getCreditForMarketId(uint128 marketId)
-        public
-        view
-        returns (UD60x18 openInterestCapX18, UD60x18 skewCapX18)
-    {
-        MarketDebt.Data storage marketDebt = MarketDebt.load(marketId);
-
-        (openInterestCapX18, skewCapX18) = marketDebt.getMarketCaps();
-    }
-
-    /// @notice Returns the adjusted pnl of an active position at the given market id, considering the market's ADL
-    /// state.
-    /// @dev If the market is in its default state, it will simply return the provided pnl. Otherwise, it will adjust
-    /// based on the configured ADL parameters and state.
-    /// @param marketId The perps engine's market id.
-    /// @param pnl The position's pnl.
-    /// @return adjustedPnlX18 The adjusted pnl, according to the market state.
-    function getAdjustedPnlForMarketId(uint128 marketId, int256 pnl) public view returns (SD59x18 adjustedPnlX18) { }
-=======
     /// @notice Returns the credit delegation state of the given market id.
     /// @dev `CreditDelegationBranch::updateCreditDelegation` must be called before calling this function in order to
     /// retrieve the latest state.
@@ -170,20 +118,10 @@
             marketDebt.getCreditCapacity(marketDebt.getDelegatedCredit()), marketTotalDebtUsdX18
         ).mul(profitUsdX18);
     }
->>>>>>> 4cc62abd
 
     /*//////////////////////////////////////////////////////////////////////////
                                   PERPS ENGINE ONLY PROTECTED FUNCTIONS
     //////////////////////////////////////////////////////////////////////////*/
-<<<<<<< HEAD
-    /// @notice Receives margin collateral from a trader's account.
-    /// @dev Called by the perps engine to send margin collateral deducted from a trader's account during a negative
-    /// pnl settlement or a liquidation event.
-    /// @dev The system must enforce that if a market is live in the perps engine, it must have delegated credit. In
-    /// order to delist a market and allow withdrawing all delegated credit, it first must be disabled at the perps
-    /// engine.
-    /// @dev This function assumes the perps engine won't call it with a zero amount.
-=======
     /// @notice Adds credit in form of a registered collateral type to the given market id.
     /// @dev Engines call this function to send collateral collected from their users and increase their credit
     /// capacity, rewarding the market making engine's LPs.
@@ -193,7 +131,6 @@
     /// order to delist a market and allow Vaults to fully undelegate the provided credit, it first must be disabled
     /// at the engine level in order to prevent users from being able to fulfill their expected profits.
     /// @param marketId The engine's market id.
->>>>>>> 4cc62abd
     /// @param collateralType The margin collateral address.
     /// @param amount The token amount of collateral to receive.
     /// @dev Invariants involved in the call:
@@ -202,24 +139,15 @@
     ///     * ERC20(collateralType).balanceOf(perpsEngine) >= amount
     ///     * marketDebt.collectedMarginCollateral.get(collateralType) ==  ∑convertTokenAmountToUd60x18(amount)
     ///     * ERC20(collateralType).balanceOf(marketMakingEngine) == ∑amount
-<<<<<<< HEAD
-    function receiveMarginCollateral(
-=======
     function depositCreditForMarket(
->>>>>>> 4cc62abd
         uint128 marketId,
         address collateralType,
         uint256 amount
     )
         external
-<<<<<<< HEAD
-        onlyPerpsEngine
-    {
-=======
         onlyRegisteredEngine
     {
         if (amount == 0) revert Errors.ZeroInput("amount");
->>>>>>> 4cc62abd
         // loads the collateral's data storage pointer
         Collateral.Data storage collateral = Collateral.load(collateralType);
 
@@ -229,36 +157,21 @@
         // loads the market's debt data storage pointer
         MarketDebt.Data storage marketDebt = MarketDebt.load(marketId);
 
-<<<<<<< HEAD
-        // enforces that the market has delegated credit, if it' a listed market it must always have delegated credit,
-        // see Vault.lockedCreditRatio
-=======
         // enforces that the market has enough credit capacity, if it' a listed market it must always have some
         // delegated credit, see Vault.Data.lockedCreditRatio.
         // NOTE: additionally, the ADL system if functioning properly must ensure that the market always has credit
         // capacity to cover USDz mint requests. Deleverage happens when the perps engine calls
         // CreditDelegationBranch::getAdjustedProfitForMarketId
->>>>>>> 4cc62abd
         if (marketDebt.getDelegatedCredit().isZero()) {
             revert Errors.NoDelegatedCredit(marketId);
         }
 
-<<<<<<< HEAD
-        if (marketDebt.getCreditCapacity().lt(SD59x18_ZERO)) {
-            revert Errors.NoCreditCapacity(marketId);
-        }
-=======
         // uint256 -> UD60x18 and scale decimals to 18
         UD60x18 amountX18 = collateral.convertTokenAmountToUd60x18(amount);
->>>>>>> 4cc62abd
 
         // adds the collected margin collateral to the market's debt data storage, to be settled later
         marketDebt.addMarginCollateral(collateralType, amount);
 
-<<<<<<< HEAD
-        // transfers the margin collateral asset from the perps engine to the market making engine
-        // NOTE: The perps engine must approve the market making engine to transfer the margin collateral asset, see
-=======
         // calculates the usd value of margin collateral received
         UD60x18 receivedValueUsdX18 = collateral.getPrice().mul(amountX18);
 
@@ -267,52 +180,10 @@
 
         // transfers the margin collateral asset from the perps engine to the market making engine
         // NOTE: The engine must approve the market making engine to transfer the margin collateral asset, see
->>>>>>> 4cc62abd
         // PerpsEngineConfigurationBranch::setMarketMakingEngineAllowance
         IERC20(collateralType).safeTransferFrom(msg.sender, address(this), amount);
 
         // emit an event
-<<<<<<< HEAD
-        emit LogReceiveMarginCollateral(marketId, collateralType, amount);
-    }
-
-    /// @notice Mints the requested amount of USDz to the perps engine and updates the market's debt state.
-    /// @dev Called by the perps engine to mint USDz to profitable traders.
-    /// @dev USDz association with a trading account happens at the perps engine.
-    /// @dev This function assumes the perps engine won't call it with a zero amount.
-    /// @dev Effects must be applied at the perps engine before calling this function, otherwise it will assume an
-    /// incorrect total debt value.
-    /// @param marketId The perps engine's market id requesting USDz.
-    /// @param amount The amount of USDz to mint.
-    /// @dev Invariants involved in the call:
-    /// TODO: add invariants
-    function requestUsdzForMarketId(uint128 marketId, uint256 amount) external onlyPerpsEngine {
-        // loads the market's debt data storage pointer
-        MarketDebt.Data storage marketDebt = MarketDebt.load(marketId);
-
-        // get the vault ids delegating credit to this market
-        uint256[] memory connectedVaultsIds = marketDebt.getConnectedVaultsIds();
-
-        // if the market has delegated credit, this scenario should never happen, but we double check and consider
-        // it a panic state
-        if (connectedVaultsIds.length == 0) {
-            revert Errors.NoConnectedVaults(marketId);
-        }
-
-        // enforces that the market has delegated credit, if it' a listed market it must always have delegated credit,
-        // see Vault.Data.lockedCreditRatio
-        if (marketDebt.getDelegatedCredit().isZero()) {
-            revert Errors.NoDelegatedCredit(marketId);
-        }
-
-        // update the market's vaults debt distribution and its realized debt, returning the unsettled debt change
-        SD59x18 unsettledDebtChangeUsdX18 =
-            marketDebt.distributeDebtToVaults(marketDebt.getTotalDebt(), sd59x18(amount.toInt256()));
-
-        // updates the unsettled debt values of each vault delegating credit to this market, according to the realized
-        // debt change of this market
-        Vault.updateVaultsUnsettledDebt(connectedVaultsIds, unsettledDebtChangeUsdX18);
-=======
         emit LogDepositCreditForMarket(msg.sender, marketId, collateralType, amount);
     }
 
@@ -369,7 +240,6 @@
             amountToMint = amountX18.intoUint256();
             marketDebt.realizeDebt(amountX18.intoSD59x18());
         }
->>>>>>> 4cc62abd
 
         // loads the market making engine configuration storage pointer
         MarketMakingEngineConfiguration.Data storage marketMakingEngineConfiguration =
@@ -378,18 +248,10 @@
         USDToken usdz = USDToken(marketMakingEngineConfiguration.usdz);
 
         // mints USDz to the perps engine
-<<<<<<< HEAD
-        usdz.mint(msg.sender, amount);
-
-        // emit an event
-        // TODO: add parameters
-        emit LogRequestUsdzForMarketId(marketId, amount);
-=======
         usdz.mint(msg.sender, amountToMint);
 
         // emit an event
         emit LogRequestUsdzForMarket(msg.sender, marketId, amount, amountToMint);
->>>>>>> 4cc62abd
     }
 
     /*//////////////////////////////////////////////////////////////////////////
@@ -426,22 +288,12 @@
     /// @dev Called by the perps trading engine to update the credit delegation and return the credit for a given
     /// market id
     /// @dev Invariants involved in the call:
-<<<<<<< HEAD
-    /// @param marketId The perps engine's market id.
-    /// @return openInterestCapX18 The market's open interest cap.
-    /// @return skewCapX18 The market's skew cap.
-    /// TODO: add invariants
-    function updateCreditDelegationAndReturnCreditForMarketId(uint128 marketId)
-        external
-        returns (UD60x18 openInterestCapX18, UD60x18 skewCapX18)
-=======
     /// @param marketId The engine's market id.
     /// @return creditCapacityUsdX18 The current credit capacity of the given market id in USD.
     /// TODO: add invariants
     function updateCreditDelegationAndReturnCreditForMarketId(uint128 marketId)
         external
         returns (SD59x18 creditCapacityUsdX18)
->>>>>>> 4cc62abd
     {
         updateCreditDelegation();
         return getCreditCapacityForMarketId(marketId);
