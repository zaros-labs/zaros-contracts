--- conflicted
+++ resolved
@@ -105,14 +105,11 @@
         // uint256 -> UD60x18
         UD60x18 profitUsdX18 = ud60x18(profitUsd);
 
-<<<<<<< HEAD
         SD59x18 creditCapacityUsdX18 = marketDebt.getCreditCapacityUsd(marketDebt.getDelegatedCredit());
 
         // TODO: is this check needed?
         if (creditCapacityUsdX18.lte(SD59x18_ZERO)) revert Errors.InsufficientCreditCapacity(marketId, profitUsd);
 
-=======
->>>>>>> 4cc62abd
         // we don't need to add `profitUsd` as it's assumed to be part of the total debt
         // NOTE: If we don't return the adjusted profit in this if branch, we assume marketTotalDebtUsdX18 is positive
         if (!marketDebt.isAutoDeleverageTriggered(marketTotalDebtUsdX18)) {
@@ -240,12 +237,8 @@
             // if the market is in the ADL state, it reduces the requested USDz amount by multiplying it by the ADL
             // factor, which must be < 1
             UD60x18 adjustedUsdzToMintX18 = marketDebt.getAutoDeleverageFactor(
-<<<<<<< HEAD
                 marketDebt.getCreditCapacityUsd(delegatedCreditUsdX18).intoUD60x18(),
                 marketTotalDebtUsdX18.intoUD60x18()
-=======
-                marketDebt.getCreditCapacity(delegatedCreditUsdX18), marketTotalDebtUsdX18
->>>>>>> 4cc62abd
             ).mul(amountX18);
             amountToMint = adjustedUsdzToMintX18.intoUint256();
             marketDebt.realizeDebt(adjustedUsdzToMintX18.intoSD59x18());
