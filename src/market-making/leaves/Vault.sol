// SPDX-License-Identifier: UNLICENSED
pragma solidity 0.8.25;

// Zaros dependencies
import { Errors } from "@zaros/utils/Errors.sol";
import { Collateral } from "./Collateral.sol";
import { CreditDelegation } from "./CreditDelegation.sol";
import { Distribution } from "./Distribution.sol";
<<<<<<< HEAD
import { Errors } from "@zaros/utils/Errors.sol";
import { Market } from "@zaros/market-making/leaves/Market.sol";
=======
import { Market } from "./Market.sol";
>>>>>>> 2c10f1e6

// Open Zeppelin dependencies
import { EnumerableSet } from "@openzeppelin/utils/structs/EnumerableSet.sol";
import { SafeCast } from "@openzeppelin/utils/math/SafeCast.sol";

// PRB Math dependencies
import { UD60x18, ud60x18, ZERO as UD60x18_ZERO } from "@prb-math/UD60x18.sol";
import { SD59x18, sd59x18, ZERO as SD59x18_ZERO } from "@prb-math/SD59x18.sol";

/// @dev Vault's debt for ADL determination purposes:
///  (unrealized debt > 0 ? unrealized debt : 0 || TODO: define this) + realized debt + unsettled debt + settled debt
/// + requested usdToken.
/// This means if the engine fails to report the unrealized debt properly, its users will unexpectedly and unfairly be
/// deleveraged.
/// NOTE: We only take into account positive debt in order to prevent a malicious engine of reporting a large fake
/// credit, harming LPs.
/// The MM engine protects LPs by taking into account the requested USD Token.
/// @dev Vault's debt for credit delegation purposes = unrealized debt of each market (Market::getTotalDebt or
/// market unrealized debt) +
/// unsettledRealizedDebtUsd (comes from each market's realized debt) + settledRealizedDebtUsd.
/// NOTE: each market's realized debt must always be distributed as unsettledRealizedDebt to vaults following the Debt
/// Distribution System.
/// @dev Vault's debt for asset settlement purposes = unsettledRealizedDebtUsd + settledRealizedDebtUsd
/// @dev A swap adds `settledRealizedDebt` but subtracts `unsettledRealizedDebt`. The Vault earns a swap fee for the
/// inconvenience, allocated as additional WETH staking rewards.2
// todo: create vault service and services directory, separating from leaf logic. See services internal notes
library Vault {
    using Collateral for Collateral.Data;
    using CreditDelegation for CreditDelegation.Data;
    using EnumerableSet for EnumerableSet.UintSet;
    using Market for Market.Data;
    using SafeCast for uint256;
    using SafeCast for int256;

    /// @notice ERC7201 storage location.
    bytes32 internal constant VAULT_LOCATION =
        keccak256(abi.encode(uint256(keccak256("fi.zaros.market-making.Vault")) - 1));

<<<<<<< HEAD
    /// @param vaultId The unique identifier for the vault.
=======
    /// @param id The vault identifier.
>>>>>>> 2c10f1e6
    /// @param totalDeposited The total amount of collateral assets deposited in the vault.
    /// @param totalCreditDelegationWeight The total amount of credit delegation weight in the vault.
    /// @param depositCap The maximum amount of collateral assets that can be deposited in the vault.
    /// @param withdrawalDelay The delay period, in seconds, before a withdrawal request can be fulfilled.
    /// @param lockedCreditRatio The configured ratio that determines how much of the vault's total assets can't be
    /// withdrawn according to the Vault's total debt, in order to secure the credit delegation system.
    /// @param marketsUnrealizedDebtUsd The total amount of unrealized debt coming from markets in USD.
    /// @param unsettledRealizedDebtUsd The total amount of unsettled debt in USD.
    /// @param settledRealizedDebtUsd The total amount of settled debt in USD.
    /// @param indexToken The index token address.
    /// @param collateral The collateral asset data.
    /// @param stakingFeeDistribution `actor`: Stakers, `shares`: Staked index tokens, `valuePerShare`: WETH fee
    /// earned per share.
    /// @param connectedMarkets The list of connected market ids. Whenever there's an update, a new
    /// `EnumerableSet.UintSet` is created.
    /// @param withdrawalRequestIdCounter Counter for user withdraw requiest ids
    struct Data {
        uint128 id;
        uint128 totalDeposited;
        uint128 totalCreditDelegationWeight;
        uint128 depositCap;
        uint128 withdrawalDelay;
        uint128 lockedCreditRatio;
        int128 marketsUnrealizedDebtUsd;
        int128 unsettledRealizedDebtUsd;
        int128 settledRealizedDebtUsd;
        address indexToken;
        address connectedEngine;
        Collateral.Data collateral;
        Distribution.Data stakingFeeDistribution;
        EnumerableSet.UintSet[] connectedMarkets;
        mapping(address => uint128) withdrawalRequestIdCounter;
    }

    /// @notice Parameters required to create a new vault.
    /// @param vaultId The unique identifier for the vault to be created.
    /// @param depositCap The maximum amount of collateral assets that can be deposited in the vault.
    /// @param withdrawalDelay The delay period, in seconds, before a withdrawal request can be fulfilled.
    /// @param indexToken The address of the index token used in the vault.
    /// @param collateral The collateral asset data associated with the vault.
    struct CreateParams {
        uint128 vaultId;
        uint128 depositCap;
        uint128 withdrawalDelay;
        address indexToken;
        Collateral.Data collateral;
    }

    /// @notice Parameters required to update an existing vault.
    /// @param vaultId The unique identifier for the vault to be updated.
    /// @param depositCap The new maximum amount of collateral assets that can be deposited in the vault.
    /// @param withdrawalDelay The new delay period, in seconds, before a withdrawal request can be fulfilled.
    struct UpdateParams {
        uint128 vaultId;
        uint128 depositCap;
        uint128 withdrawalDelay;
    }

    /// @notice Loads a {Vault} namespace.
    /// @param vaultId The vault identifier.
    /// @return vault The loaded vault storage pointer.
    function load(uint128 vaultId) internal pure returns (Data storage vault) {
        bytes32 slot = keccak256(abi.encode(VAULT_LOCATION, vaultId));
        assembly {
            vault.slot := slot
        }
    }

    /// @notice Returns the vault's minimum credit capacity allocated to the connected markets.
    /// @dev Prevents the vault's LPs from withdrawing more collateral than allowed, leading to potential liquidity
    /// issues to connected markets.
    /// @param self The vault storage pointer.
    function getLockedCreditCapacityUsd(Data storage self) internal view returns (SD59x18) {
        return getTotalCreditCapacityUsd(self).mul(ud60x18(self.lockedCreditRatio).intoSD59x18());
    }

    /// @notice Returns the vault's total credit capacity allocated to the connected markets.
    /// @dev The vault's total credit capacity is adjusted by its the credit ratio of its underlying collateral asset.
    /// @param self The vault storage pointer.
    /// @return vaultCreditCapacityUsdX18 The vault's total credit capacity in USD.
    function getTotalCreditCapacityUsd(Data storage self) internal view returns (SD59x18 vaultCreditCapacityUsdX18) {
        Collateral.Data storage collateral = self.collateral;
        // TODO: update self.totalDeposited to ERC4626::totalAssets
        UD60x18 totalAssetsUsdX18 =
            collateral.getPrice().mul(ud60x18(self.totalDeposited)).mul(ud60x18(collateral.creditRatio));

        vaultCreditCapacityUsdX18 = totalAssetsUsdX18.intoSD59x18().sub(sd59x18(self.unsettledRealizedDebtUsd));
    }

    // TODO: see if this function will be used elsewhere or if we can turn it into a private function for better
    // testability / visibility
    /// @notice Recalculates the latest debt of each market connected to a vault, distributing its total debt to it.
    /// @param self The vault storage pointer.
    /// @param connectedMarketsIdsCache The cached connected markets ids.
    /// @param shouldRehydrateCache Whether the connected markets ids cache should be rehydrated or not.
    /// @return rehydratedConnectedMarketsIdsCache The potentially rehydrated connected markets ids cache.
    /// @return vaultTotalUnrealizedDebtChangeUsdX18 The vault's total unrealized debt change in USD.
    /// @return vaultTotalRealizedDebtChangeUsdX18 The vault's total realized debt change in USD.
    function recalculateConnectedMarketsDebt(
        Data storage self,
        uint128[] memory connectedMarketsIdsCache,
        bool shouldRehydrateCache
    )
        internal
        returns (
            uint128[] memory rehydratedConnectedMarketsIdsCache,
            SD59x18 vaultTotalUnrealizedDebtChangeUsdX18,
            SD59x18 vaultTotalRealizedDebtChangeUsdX18
        )
    {
        // cache the vault id
        uint128 vaultId = self.id;

        // make sure there are markets connected to the vault
        if (self.connectedMarkets.length == 0) revert Errors.NoMarketsConnectedToVault(vaultId);

        // loads the connected markets storage pointer by taking the last configured market ids uint set
        EnumerableSet.UintSet storage connectedMarkets = self.connectedMarkets[self.connectedMarkets.length - 1];

        for (uint256 j; j < connectedMarketsIdsCache.length; j++) {
            if (shouldRehydrateCache) {
                rehydratedConnectedMarketsIdsCache[j] = connectedMarkets.at(j).toUint128();
            } else {
                rehydratedConnectedMarketsIdsCache[j] = connectedMarketsIdsCache[j];
            }
            // loads the memory cached market id
            uint128 connectedMarketId = connectedMarketsIdsCache[j];
            // loads the market storage pointer
            Market.Data storage market = Market.load(connectedMarketId);

            // prepare to store the market's unrealized debt and realized debt values
            SD59x18 marketUnrealizedDebtUsdX18;
            SD59x18 marketRealizedDebtUsdX18;

            // if the market has already had its debt distributed at the current block, we skip it
            if (market.isDistributionRequired()) {
                // first we cache the market's unrealized and realized debt
                marketUnrealizedDebtUsdX18 = market.getUnrealizedDebtUsd();
                marketRealizedDebtUsdX18 = market.getRealizedDebtUsd();

                // distribute the market's debt to its connected vaults
                market.distributeDebtToVaults(marketUnrealizedDebtUsdX18, marketRealizedDebtUsdX18);
            }

            // load the credit delegation to the given market id
            CreditDelegation.Data storage creditDelegation = CreditDelegation.load(vaultId, connectedMarketId);

            // accumulate the vault's associated debt change and returns the unrealized and realized debt changes
            // since the last distribution
            (SD59x18 unrealizedDebtChangeUsdX18, SD59x18 realizedDebtChangeUsdX18) = market.accumulateVaultDebt(
                vaultId,
                sd59x18(creditDelegation.lastVaultDistributedUnrealizedDebtUsd),
                sd59x18(creditDelegation.lastVaultDistributedRealizedDebtUsd)
            );

            // if there's been no change in neither the unrealized nor the realized debt, we can iterate to the next
            // market id
            if (unrealizedDebtChangeUsdX18.isZero() && realizedDebtChangeUsdX18.isZero()) {
                continue;
            }

            // add the vault's share of the market's unrealized and realized debt to the cached values which
            // will update the vault's storage once this loop ends.
            vaultTotalUnrealizedDebtChangeUsdX18 =
                vaultTotalUnrealizedDebtChangeUsdX18.add(unrealizedDebtChangeUsdX18);
            vaultTotalRealizedDebtChangeUsdX18 = vaultTotalRealizedDebtChangeUsdX18.add(realizedDebtChangeUsdX18);

            // updates the last distributed debt values to the vault's credit delegation to the given market id
            creditDelegation.updateVaultLastDistributedDebt(marketUnrealizedDebtUsdX18, marketRealizedDebtUsdX18);
        }
    }

    /// @dev We use a `uint256` array because a market's connected vaults ids are stored at a `EnumerableSet.UintSet`.
    // todo: benchmark worst, average and best case gas costs for this function
    /// @notice Recalculates the latest credit capacity of the provided vaults ids taking into account their latest
    /// assets and debt usd denonimated values.
    /// @param vaultsIds The array of vaults ids to recalculate the credit capacity.
    function recalculateVaultsCreditCapacity(uint256[] memory vaultsIds) internal {
        for (uint256 i; i < vaultsIds.length; i++) {
            // uint256 -> uint128
            uint128 vaultId = vaultsIds[i].toUint128();
            // load the vault storage pointer
            Data storage self = load(vaultId);

            // make sure there are markets connected to the vault
            if (self.connectedMarkets.length == 0) revert Errors.NoMarketsConnectedToVault(vaultId);

            // loads the connected markets storage pointer by taking the last configured market ids uint set
            EnumerableSet.UintSet storage connectedMarkets = self.connectedMarkets[self.connectedMarkets.length - 1];

            // cache the connected markets ids to avoid multiple storage reads, as we're going to loop over them twice
            // at `recalculateConnectedMarketsDebt` and `updateCreditDelegations`
            uint128[] memory connectedMarketsIdsCache = new uint128[](connectedMarkets.length());

            // iterate over each connected market id and distribute its debt so we can have the latest credit
            // delegation of the vault id being iterated to the provided `marketId`
            (
                uint128[] memory updatedConnectedMarketsIdsCache,
                SD59x18 vaultTotalUnrealizedDebtChangeUsdX18,
                SD59x18 vaultTotalRealizedDebtChangeUsdX18
            ) = recalculateConnectedMarketsDebt(self, connectedMarketsIdsCache, true);

            // updates the vault's stored unrealized debt distributed from markets
            self.marketsUnrealizedDebtUsd = sd59x18(self.marketsUnrealizedDebtUsd).add(
                vaultTotalUnrealizedDebtChangeUsdX18
            ).intoInt256().toInt128();
            // updates the vault's stored unsettled realized debt distributed from markets
            self.unsettledRealizedDebtUsd =
                sd59x18(self.unsettledRealizedDebtUsd).add(vaultTotalRealizedDebtChangeUsdX18).intoInt256().toInt128();

            // update the vault's credit delegations
            updateCreditDelegations(self, updatedConnectedMarketsIdsCache, false);
        }
    }

<<<<<<< HEAD
    /// @notice Updates an existing vault with the specified parameters.
    /// @dev Modifies the vault's settings. Reverts if the vault does not exist.
    /// @param params The struct containing the parameters required to update the vault.
    function update(UpdateParams memory params) internal {
        Data storage self = load(params.vaultId);

        if (self.vaultId == 0) {
            revert Errors.ZeroInput("vaultId");
        }

        self.depositCap = params.depositCap;
        self.withdrawalDelay = params.withdrawalDelay;
    }

    /// @notice Creates a new vault with the specified parameters.
    /// @dev Initializes the vault with the provided parameters. Reverts if the vault already exists.
    /// @param params The struct containing the parameters required to create the vault.
    function create(CreateParams memory params) internal {
        Data storage self = load(params.vaultId);

        if (self.vaultId != 0) {
            revert Errors.VaultAlreadyEnabled(params.vaultId);
        }

        self.vaultId = params.vaultId;
        self.depositCap = params.depositCap;
        self.withdrawalDelay = params.withdrawalDelay;
        self.indexToken = params.indexToken;
        self.collateral = params.collateral;
    }

    /// @dev We use a `uint256` array because the vaults ids are stored at a `EnumerableSet.UintSet`.
    function updateVaultsUnsettledDebt(uint256[] memory vaultsIds, SD59x18 realizedDebtChangeUsdX18) internal { }

    function updateVaultsUnsettledRealizedDebt(
        uint256[] memory vaultsIds,
        SD59x18 realizedDebtChangeUsdX18
=======
    // todo: see if the `shouldRehydrateCache` parameter will be needed or not
    // todo: see if this function will be used elsewhere or if we can turn it into a private function for better
    // testability / visibility
    // todo: we may need to remove the return value to save gas / remove if not needed
    /// @notice Updates the vault's credit delegations to its connected markets, using the provided cache of connected
    /// markets ids.
    /// @dev This function assumes that the connected markets ids cache is up to date with the stored markets ids. If
    /// this invariant resolves to false, the function will not work as expected.
    /// @param self The vault storage pointer.
    /// @param connectedMarketsIdsCache The cached connected markets ids.
    /// @param shouldRehydrateCache Whether the connected markets ids cache should be rehydrated or not.
    /// @return rehydratedConnectedMarketsIdsCache The potentially rehydrated connected markets ids cache.
    function updateCreditDelegations(
        Data storage self,
        uint128[] memory connectedMarketsIdsCache,
        bool shouldRehydrateCache
>>>>>>> 2c10f1e6
    )
        internal
        returns (uint128[] memory rehydratedConnectedMarketsIdsCache)
    {
        // cache the vault id
        uint128 vaultId = self.id;

        // make sure there are markets connected to the vault
        if (self.connectedMarkets.length == 0) revert Errors.NoMarketsConnectedToVault(vaultId);

        // loads the connected markets storage pointer by taking the last configured market ids uint set
        EnumerableSet.UintSet storage connectedMarkets = self.connectedMarkets[self.connectedMarkets.length - 1];

        // loop over each connected market id that has been cached once again in order to update this vault's
        // credit delegations
        for (uint256 j; j < connectedMarketsIdsCache.length; j++) {
            // rehydrate the markets ids cache if needed
            if (shouldRehydrateCache) {
                rehydratedConnectedMarketsIdsCache[j] = connectedMarkets.at(j).toUint128();
            } else {
                rehydratedConnectedMarketsIdsCache[j] = connectedMarketsIdsCache[j];
            }

            // loads the memory cached market id
            uint128 connectedMarketId = rehydratedConnectedMarketsIdsCache[j];

            // load the credit delegation to the given market id
            CreditDelegation.Data storage creditDelegation = CreditDelegation.load(vaultId, connectedMarketId);

            // // get the latest credit delegation share of the vault's credit capacity
            UD60x18 creditDelegationShareX18 =
                ud60x18(creditDelegation.weight).div(ud60x18(self.totalCreditDelegationWeight));

            // caches the vault's total credit capacity
            SD59x18 vaultCreditCapacity = getTotalCreditCapacityUsd(self);

            // if the vault's credit capacity went to zero or below, we set its credit delegation to that market
            // to zero
            // TODO: think about the implications of this, as it might lead to markets going insolvent due and bad
            // debt generation as the vault's collateral value unexpectedly tanks and / or its total debt
            // increases.
            UD60x18 newCreditDelegationUsdX18 = vaultCreditCapacity.gt(SD59x18_ZERO)
                ? vaultCreditCapacity.intoUD60x18().mul(creditDelegationShareX18)
                : UD60x18_ZERO;

            // loads the market's storage pointer
            Market.Data storage market = Market.load(connectedMarketId);
            // updates the market's vaults debt distributions with this vault's new credit delegation, i.e updates
            // its shares of the market's vaults debt distributions
            market.updateVaultCreditDelegation(vaultId, newCreditDelegationUsdX18);
        }
    }
}<|MERGE_RESOLUTION|>--- conflicted
+++ resolved
@@ -6,12 +6,8 @@
 import { Collateral } from "./Collateral.sol";
 import { CreditDelegation } from "./CreditDelegation.sol";
 import { Distribution } from "./Distribution.sol";
-<<<<<<< HEAD
 import { Errors } from "@zaros/utils/Errors.sol";
-import { Market } from "@zaros/market-making/leaves/Market.sol";
-=======
 import { Market } from "./Market.sol";
->>>>>>> 2c10f1e6
 
 // Open Zeppelin dependencies
 import { EnumerableSet } from "@openzeppelin/utils/structs/EnumerableSet.sol";
@@ -50,11 +46,7 @@
     bytes32 internal constant VAULT_LOCATION =
         keccak256(abi.encode(uint256(keccak256("fi.zaros.market-making.Vault")) - 1));
 
-<<<<<<< HEAD
-    /// @param vaultId The unique identifier for the vault.
-=======
     /// @param id The vault identifier.
->>>>>>> 2c10f1e6
     /// @param totalDeposited The total amount of collateral assets deposited in the vault.
     /// @param totalCreditDelegationWeight The total amount of credit delegation weight in the vault.
     /// @param depositCap The maximum amount of collateral assets that can be deposited in the vault.
@@ -270,14 +262,13 @@
         }
     }
 
-<<<<<<< HEAD
     /// @notice Updates an existing vault with the specified parameters.
     /// @dev Modifies the vault's settings. Reverts if the vault does not exist.
     /// @param params The struct containing the parameters required to update the vault.
     function update(UpdateParams memory params) internal {
         Data storage self = load(params.vaultId);
 
-        if (self.vaultId == 0) {
+        if (self.id == 0) {
             revert Errors.ZeroInput("vaultId");
         }
 
@@ -291,24 +282,17 @@
     function create(CreateParams memory params) internal {
         Data storage self = load(params.vaultId);
 
-        if (self.vaultId != 0) {
+        if (self.id != 0) {
             revert Errors.VaultAlreadyEnabled(params.vaultId);
         }
 
-        self.vaultId = params.vaultId;
+        self.id = params.vaultId;
         self.depositCap = params.depositCap;
         self.withdrawalDelay = params.withdrawalDelay;
         self.indexToken = params.indexToken;
         self.collateral = params.collateral;
     }
 
-    /// @dev We use a `uint256` array because the vaults ids are stored at a `EnumerableSet.UintSet`.
-    function updateVaultsUnsettledDebt(uint256[] memory vaultsIds, SD59x18 realizedDebtChangeUsdX18) internal { }
-
-    function updateVaultsUnsettledRealizedDebt(
-        uint256[] memory vaultsIds,
-        SD59x18 realizedDebtChangeUsdX18
-=======
     // todo: see if the `shouldRehydrateCache` parameter will be needed or not
     // todo: see if this function will be used elsewhere or if we can turn it into a private function for better
     // testability / visibility
@@ -325,7 +309,6 @@
         Data storage self,
         uint128[] memory connectedMarketsIdsCache,
         bool shouldRehydrateCache
->>>>>>> 2c10f1e6
     )
         internal
         returns (uint128[] memory rehydratedConnectedMarketsIdsCache)
