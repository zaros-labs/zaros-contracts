--- conflicted
+++ resolved
@@ -6,11 +6,8 @@
 import { Collateral } from "./Collateral.sol";
 import { CreditDelegation } from "./CreditDelegation.sol";
 import { Distribution } from "./Distribution.sol";
-<<<<<<< HEAD
 import { Errors } from "@zaros/utils/Errors.sol";
-=======
 import { Market } from "@zaros/market-making/leaves/Market.sol";
->>>>>>> 8ee17915
 
 // Open Zeppelin dependencies
 import { EnumerableSet } from "@openzeppelin/utils/structs/EnumerableSet.sol";
@@ -63,11 +60,7 @@
     /// earned per share.
     /// @param connectedMarkets The list of connected market ids. Whenever there's an update, a new
     /// `EnumerableSet.UintSet` is created.
-<<<<<<< HEAD
     /// @param withdrawalRequestIdCounter Counter for user withdraw requiest ids
-=======
-    // TODO: update natspec here and connect a vault to an engine.
->>>>>>> 8ee17915
     struct Data {
         uint128 vaultId;
         uint128 totalDeposited;
@@ -231,10 +224,6 @@
         }
     }
 
-    /// @dev We use a `uint256` array because the vaults ids are stored at a `EnumerableSet.UintSet`.
-<<<<<<< HEAD
-    function updateVaultsUnsettledDebt(uint256[] memory vaultsIds, SD59x18 realizedDebtChangeUsdX18) internal { }
-
     /// @notice Updates an existing vault with the specified parameters.
     /// @dev Modifies the vault's settings. Reverts if the vault does not exist.
     /// @param params The struct containing the parameters required to update the vault.
@@ -265,12 +254,14 @@
         self.indexToken = params.indexToken;
         self.collateral = params.collateral;
     }
-=======
+
+    /// @dev We use a `uint256` array because the vaults ids are stored at a `EnumerableSet.UintSet`.
+    function updateVaultsUnsettledDebt(uint256[] memory vaultsIds, SD59x18 realizedDebtChangeUsdX18) internal { }
+
     function updateVaultsUnsettledRealizedDebt(
         uint256[] memory vaultsIds,
         SD59x18 realizedDebtChangeUsdX18
     )
         internal
     { }
->>>>>>> 8ee17915
 }