// SPDX-License-Identifier: UNLICENSED
pragma solidity 0.8.25;

// Zaros dependencies
import { Math } from "@zaros/utils/Math.sol";
import { Errors } from "@zaros/utils/Errors.sol";
import { IEngine } from "@zaros/market-making/interfaces/IEngine.sol";
import { Collateral } from "@zaros/market-making/leaves/Collateral.sol";
import { CreditDeposit } from "@zaros/market-making/leaves/CreditDeposit.sol";
import { Distribution } from "./Distribution.sol";

// Open Zeppelin dependencies
import { EnumerableMap } from "@openzeppelin/utils/structs/EnumerableMap.sol";
import { EnumerableSet } from "@openzeppelin/utils/structs/EnumerableSet.sol";
import { SafeCast } from "@openzeppelin/utils/math/SafeCast.sol";

// PRB Math dependencies
import { UD60x18, ud60x18, UNIT as UD60x18_UNIT } from "@prb-math/UD60x18.sol";
import { SD59x18, sd59x18 } from "@prb-math/SD59x18.sol";

/// @dev NOTE: unrealized debt (from market) -> realized debt (market) -> unsettled debt (vaults) -> settled
/// debt (vaults)'
/// todo: create and update functions
// todo: next, review market's and vault's updated natspec and finish removing old flow functions to wrap up the new
// flow.
library Market {
    using Collateral for Collateral.Data;
    using CreditDeposit for CreditDeposit.Data;
    using Distribution for Distribution.Data;
    using EnumerableSet for EnumerableSet.AddressSet;
    using EnumerableSet for EnumerableSet.UintSet;
    using EnumerableMap for EnumerableMap.AddressToUintMap;
    using SafeCast for int256;
    using SafeCast for uint256;

    /// @notice ERC7201 storage location.
    /// todo: create VaultService and MarketService
    bytes32 internal constant MARKET_LOCATION =
        keccak256(abi.encode(uint256(keccak256("fi.zaros.market-making.Market")) - 1));

    /// @notice {Market} namespace storage structure.
    /// @param id The market identifier, must be the same one stored in the Market Making Engine and in its connected
    /// engine.
    /// @param autoDeleverageStartThreshold An admin configurable decimal rate used to determine the starting
    /// threshold of the ADL polynomial regression curve, ranging from 0 to 1.
    /// @param autoDeleverageEndThreshold An admin configurable decimal rate used to determine the ending threshold of
    /// the ADL polynomial regression curve, ranging from 0 to 1.
    /// @param autoDeleveragePowerScale An admin configurable exponent used to determine the acceleration of the
    /// ADL polynomial regression curve.
    /// @param realizedDebtUsd Stores the market's latest realized debt value in USD, taking into account usd tokens
    /// that have been directly minted or burned by the market's engine, and the net sum of all credit deposits.
    /// @param lastRealizedDebtUpdateTime The last `block.timestamp` value where the `realizedDebtUsd` value has been
    /// updated.
    /// @param lastDistributedRealizedDebtUsd The last realized debt in USD distributed as unsettled debt to connected
    /// vaults.
    /// @param lastDistributedUnrealizedDebtUsd The last unrealized debt in USD distributed as `value` to the vaults
    /// debt distribution.
    /// @param vaultsWethReward The all time amount of weth rewards accumulated by the market, paid by its engine,
    /// which are constantly distributed to vaults following the `vaultsDebtDistribution`.
    /// @param pendingProtocolWethReward The amount of weth available to be sent to the protocol fee recipients.
    /// @param engine The address of the market's connected engine, used to fetch the market's unrealized debt and
    /// system validations.
    /// @param isLive Whether the market is currently live or paused.
    /// @param depositedCollateralTypes Stores the set of addresses of collateral assets used for credit deposits to a
    /// market.
    /// @param connectedVaults The list of vaults ids delegating credit to this market. Whenever there's an update,
    /// a new `EnumerableSet.UintSet` is created.
<<<<<<< HEAD
    /// @param receivedMarketFees An enumerable map that stores the amounts collected from each collateral type
    /// available to convert to weth.
=======
    /// @param receivedMarketFees An enumerable map that stores the amount of fees received from the engine per asset,
    /// available to be converted to weth.
>>>>>>> 663bfa8a
    /// @param vaultsDebtDistribution `actor`: Vaults, `shares`: USD denominated credit delegated,
    /// `valuePerShare`: USD denominated market debt or credit per share.
    struct Data {
        uint128 id;
        uint128 autoDeleverageStartThreshold;
        uint128 autoDeleverageEndThreshold;
        uint128 autoDeleveragePowerScale;
        int128 realizedDebtUsd;
        uint128 lastRealizedDebtUpdateTime;
        int128 lastDistributedRealizedDebtUsd;
        int128 lastDistributedUnrealizedDebtUsd;
        uint128 vaultsWethReward;
        uint128 pendingProtocolWethReward;
        address engine;
        bool isLive;
        EnumerableMap.AddressToUintMap receivedMarketFees;
        EnumerableSet.AddressSet depositedCollateralTypes;
        EnumerableSet.UintSet[] connectedVaults;
        Distribution.Data vaultsDebtDistribution;
    }

    /// @notice Loads a {Market} namespace.
    /// @param marketId The perp market id.
    /// @return market The loaded market storage pointer.
    function load(uint128 marketId) internal pure returns (Data storage market) {
        bytes32 slot = keccak256(abi.encode(MARKET_LOCATION, marketId));
        assembly {
            market.slot := slot
        }
    }

    /// @notice Loads a {Market} namespace.
    /// @dev Invariants:
    /// The Market MUST exist.
    /// @param marketId The perp market id.
    /// @return market The loaded market storage pointer.
    function loadExisting(uint128 marketId) internal view returns (Data storage market) {
        market = load(marketId);

        if (market.id == 0) {
            revert Errors.MarketDoesNotExist(marketId);
        }
    }

    /// @notice Loads a {Market} namespace.
    /// @dev Invariants:
    /// The Market MUST exist.
    /// The Market MUST be live.
    /// @param marketId The perp market id.
    /// @return market The loaded market storage pointer.
    function loadLive(uint128 marketId) internal view returns (Data storage market) {
        market = loadExisting(marketId);

        if (!market.isLive) {
            revert Errors.MarketIsDisabled(marketId);
        }
    }

    /// @notice Computes the auto delevarage factor of the market based on the market's credit capacity, total debt
    /// and its configured ADL parameters.
    /// @dev The auto deleverage factor is the `y` coordinate of the following polynomial regression curve:
    //// X and Y in [0, 1] ∈ R
    /// y = x^z
    /// z = Market.Data.autoDeleveragePowerScale
    /// x = (Math.min(marketDebtRatio, autoDeleverageEndThreshold) - autoDeleverageStartThreshold)  /
    /// (autoDeleverageEndThreshold - autoDeleverageStartThreshold)
    /// where:
    /// marketDebtRatio = (Market::getUnrealizedDebtUsdX18 + Market.Data.realizedDebtUsd) /
    /// Market::getCreditCapacityUsd
    /// @param self The market storage pointer.
    /// @param delegatedCreditUsdX18 The market's credit delegated by vaults in USD, used to determine the ADL state.
    /// @param totalDebtUsdX18 The market's total debt in USD, assumed to be positive.
    /// @dev IMPORTANT: This function assumes the market is in net debt. If the market is in net credit,
    /// this function must not be called otherwise it will return an incorrect deleverage factor.
    /// @return autoDeleverageFactorX18 A decimal rate which determines how much should the market cut of the
    /// position's profit. Ranges between 0 and 1.
    function getAutoDeleverageFactor(
        Data storage self,
        UD60x18 delegatedCreditUsdX18,
        SD59x18 totalDebtUsdX18
    )
        internal
        view
        returns (UD60x18 autoDeleverageFactorX18)
    {
        SD59x18 sdDelegatedCreditUsdX18 = delegatedCreditUsdX18.intoSD59x18();
        if (sdDelegatedCreditUsdX18.lte(totalDebtUsdX18) || sdDelegatedCreditUsdX18.isZero()) {
            autoDeleverageFactorX18 = UD60x18_UNIT;
            return autoDeleverageFactorX18;
        }
        // calculates the market ratio
        UD60x18 marketDebtRatio = totalDebtUsdX18.div(sdDelegatedCreditUsdX18).intoUD60x18();

        // cache the auto deleverage parameters as UD60x18
        UD60x18 autoDeleverageStartThresholdX18 = ud60x18(self.autoDeleverageStartThreshold);
        UD60x18 autoDeleverageEndThresholdX18 = ud60x18(self.autoDeleverageEndThreshold);
        UD60x18 autoDeleveragePowerScaleX18 = ud60x18(self.autoDeleveragePowerScale);

        // first, calculate the unscaled delevarage factor
        UD60x18 unscaledDeleverageFactor = Math.min(marketDebtRatio, autoDeleverageEndThresholdX18).sub(
            autoDeleverageStartThresholdX18
        ).div(autoDeleverageEndThresholdX18.sub(autoDeleverageStartThresholdX18));

        // finally, raise to the power scale
        autoDeleverageFactorX18 = unscaledDeleverageFactor.pow(autoDeleveragePowerScaleX18);
    }

    /// @notice Returns a memory array containing the vaults delegating credit to the market.
    /// @param self The market storage pointer.
    /// @return connectedVaults The vaults ids delegating credit to the market.
    function getConnectedVaultsIds(Data storage self) internal view returns (uint256[] memory connectedVaults) {
        if (self.connectedVaults.length == 0) {
            return connectedVaults;
        }

        connectedVaults = self.connectedVaults[self.connectedVaults.length].values();
    }

    /// @notice Returns a market's credit capacity in USD based on its delegated credit and total debt.
    /// @param delegatedCreditUsdX18 The market's credit delegated by vaults in USD.
    /// @param totalDebtUsdX18 The market's unrealized + realized debt in USD.
    /// @return creditCapacityUsdX18 The market's credit capacity in USD.
    function getCreditCapacityUsd(
        UD60x18 delegatedCreditUsdX18,
        SD59x18 totalDebtUsdX18
    )
        internal
        pure
        returns (SD59x18 creditCapacityUsdX18)
    {
        creditCapacityUsdX18 = delegatedCreditUsdX18.intoSD59x18().add(totalDebtUsdX18);
    }

    /// @notice Returns all the credit delegated by the vaults connected to the market.
    /// @param self The market storage pointer.
    /// @return totalDelegatedCreditUsdX18 The total credit delegated by the vaults in USD.
    function getTotalDelegatedCreditUsd(
        Data storage self
    )
        internal
        view
        returns (UD60x18 totalDelegatedCreditUsdX18)
    {
        // the market's total delegated credit equals the total shares of the vaults debt distribution, as 1 share
        // equals 1 USD of vault-delegated credit
        totalDelegatedCreditUsdX18 = ud60x18(self.vaultsDebtDistribution.totalShares);
    }

    // todo: see if this function will be actually needed
    function getInRangeVaultsIds(Data storage self) internal returns (uint128[] memory inRangeVaultsIds) { }

    /// @notice Returns the market's realized debt in USD.
    /// @dev `updateRealizedDebt` uses this method to update the stored value and the last update timestamp.
    /// @param self The market storage pointer.
    /// @return realizedDebtUsdX18 The market's total realized debt in USD.
    function getRealizedDebtUsd(Data storage self) internal view returns (SD59x18 realizedDebtUsdX18) {
        // if the realized debt is up to date, return the stored value
        if (block.timestamp <= self.lastRealizedDebtUpdateTime) {
            return sd59x18(self.realizedDebtUsd);
        }
        // otherwise, we'll need to recalculate the realized debt value

        // load the deposited collateral types address set storage pointer
        EnumerableSet.AddressSet storage depositedCollateralTypes = self.depositedCollateralTypes;

        for (uint256 i; i < depositedCollateralTypes.length(); i++) {
            address collateralType = depositedCollateralTypes.at(i);
            // load the configured collateral type storage pointer
            Collateral.Data storage collateral = Collateral.load(collateralType);
            // load the credit deposit storage pointer
            CreditDeposit.Data storage creditDeposit = CreditDeposit.load(self.id, collateralType);

            // add the credit deposit usd value to the realized debt return value
            realizedDebtUsdX18 = realizedDebtUsdX18.add(
                (collateral.getAdjustedPrice().mul(ud60x18(creditDeposit.value))).intoSD59x18()
            );
        }

        // finally after looping over the credit deposits, add the realized usdToken debt to the realized debt to be
        // returned
        realizedDebtUsdX18 = realizedDebtUsdX18.add(sd59x18(self.realizedDebtUsd));
    }

    /// @notice Returns the credit delegated by a vault to the market in USD.
    /// @dev A vault's usd credit delegated to the market is represented by its shares in the
    /// `Market.Data.vaultsDebtDistribution`.
    /// @param self The market storage pointer.
    /// @param vaultId The id of the vault to get the delegated credit from.
    /// @return vaultDelegatedCreditUsdX18 The vault's delegated credit in USD.
    function getVaultDelegatedCreditUsd(
        Data storage self,
        uint128 vaultId
    )
        internal
        view
        returns (UD60x18 vaultDelegatedCreditUsdX18)
    {
        // loads the vaults unrealized debt distribution storage pointer
        Distribution.Data storage vaultsDebtDistribution = self.vaultsDebtDistribution;
        // uint128 -> bytes32
        bytes32 actorId = bytes32(uint256(vaultId));

        // gets the vault's delegated credit in USD as its distribution shares
        vaultDelegatedCreditUsdX18 = vaultsDebtDistribution.getActorShares(actorId);
    }

    /// @notice Returns the market's total unrealized debt in USD.
    /// @dev This function assumes that the `IEngine::getUnrealizedDebt` function is trusted and returns the accurate
    /// unrealized debt value of the given market id.
    /// @param self The market storage pointer.
    /// @return unrealizedDebtUsdX18 The market's total unrealized debt in USD.
    function getUnrealizedDebtUsd(Data storage self) internal view returns (SD59x18 unrealizedDebtUsdX18) {
        unrealizedDebtUsdX18 = sd59x18(IEngine(self.engine).getUnrealizedDebt(self.id));
    }

    /// @notice Returns whether the market has reached the auto deleverage start threshold, i.e, if the ADL system
    /// must be triggered or not.
    /// @param self The market storage pointer.
    /// @param delegatedCreditUsdX18 The market's credit delegated by vaults in USD, used to determine the ADL state.
    /// @param totalDebtUsdX18 The market's total debt in USD, used to determine the ADL state.
    function isAutoDeleverageTriggered(
        Data storage self,
        UD60x18 delegatedCreditUsdX18,
        SD59x18 totalDebtUsdX18
    )
        internal
        view
        returns (bool)
    {
        SD59x18 sdDelegatedCreditUsdX18 = delegatedCreditUsdX18.intoSD59x18();
        if (sdDelegatedCreditUsdX18.lte(totalDebtUsdX18) || sdDelegatedCreditUsdX18.isZero()) {
            return false;
        }
        // calculates the market ratio
        UD60x18 marketDebtRatio = totalDebtUsdX18.div(sdDelegatedCreditUsdX18).intoUD60x18();

        // cache the auto deleverage parameters as UD60x18
        UD60x18 autoDeleverageStartThresholdX18 = ud60x18(self.autoDeleverageStartThreshold);

        return marketDebtRatio.gte(autoDeleverageStartThresholdX18);
    }

    /// @notice Returns whether the market's realized debt value is outdated or not.
    /// @dev Functions that require the updated market realized debt value must use this method to understand whether
    /// they should call `getRealizedDebtUsd`, which is an expensive operation, o
    function isRealizedDebtUpdateRequired(Data storage self) internal view returns (bool) {
        return block.timestamp > self.lastRealizedDebtUpdateTime;
    }

    /// @notice Updates the market's configuration parameters.
    /// @dev See {Market.Data} for parameters description.
    /// @dev Calls to this function must be protected by an authorization modifier.
    function configure(
        uint128 marketId,
        uint128 autoDeleverageStartThreshold,
        uint128 autoDeleverageEndThreshold,
        uint128 autoDeleveragePowerScale
    )
        internal
    {
        Data storage self = load(marketId);

        self.id = marketId;
        self.autoDeleverageStartThreshold = autoDeleverageStartThreshold;
        self.autoDeleverageEndThreshold = autoDeleverageEndThreshold;
        self.autoDeleveragePowerScale = autoDeleveragePowerScale;
    }

    /// @notice Configures the vaults ids delegating credit to the market.
    /// @dev This function assumes the vaults ids are unique and have been previously verified.
    /// @param self The market storage pointer.
    /// @param vaultsIds The vaults ids to connect to the market.
    function configureConnectedVaults(Data storage self, uint128[] memory vaultsIds) internal {
        EnumerableSet.UintSet[] storage connectedVaults = self.connectedVaults;

        // add the vauls ids to a new UintSet instance in the connectedVaults array
        for (uint256 i = 0; i < vaultsIds.length; i++) {
            connectedVaults[connectedVaults.length].add(vaultsIds[i]);
        }
    }

    /// @notice Deposits collateral to the market as credit.
    /// @dev This function assumes the collateral type address is configured in the protocol and has been previously
    /// verified.
    /// @param self The market storage pointer.
    /// @param collateralType The address of the collateral type to deposit.
    /// @param amountX18 The amount of collateral to deposit in the market in 18 decimals.
    function depositCollateral(Data storage self, address collateralType, UD60x18 amountX18) internal {
        EnumerableSet.AddressSet storage depositedCollateralTypes = self.depositedCollateralTypes;

        // adds the collateral type address to the address set if it's not already there
        // NOTE: we don't need to check with `EnumerableSet::contains` as the following function already performs this
        depositedCollateralTypes.add(collateralType);

        // loads the credit deposit storage pointer
        CreditDeposit.Data storage creditDeposit = CreditDeposit.load(self.id, collateralType);
        // adds the amount of deposited collateral
        creditDeposit.add(amountX18);
    }

    /// @notice Distributes the market's unrealized and realized debt to the connected vaults.
    /// @dev `Market::accumulateVaultDebtAndReward` must be called after this function to update the vault's owned
    /// unrealized and realized credit or debt.
    /// @param self The market storage pointer.
    /// @param newUnrealizedDebtUsdX18 The latest unrealized debt in USD.
    /// @param newRealizedDebtUsdX18 The latest realized debt in USD.
    function distributeDebtToVaults(
        Data storage self,
        SD59x18 newUnrealizedDebtUsdX18,
        SD59x18 newRealizedDebtUsdX18
    )
        internal
    {
        // int128 -> SD59x18
        SD59x18 lastDistributedUnrealizedDebtUsdX18 = sd59x18(self.lastDistributedUnrealizedDebtUsd);
        // int128 -> SD59x18
        SD59x18 lastDistributedRealizedDebtUsdX18 = sd59x18(self.lastDistributedRealizedDebtUsd);

        // update storage values
        self.lastDistributedRealizedDebtUsd = newRealizedDebtUsdX18.intoInt256().toInt128();
        self.lastDistributedUnrealizedDebtUsd = newUnrealizedDebtUsdX18.intoInt256().toInt128();

        // loads the vaults unrealized and realized debt distributions storage pointers
        Distribution.Data storage vaultsDebtDistribution = self.vaultsDebtDistribution;

        // stores the return values representing the unrealized and realized debt fluctuations
        SD59x18 unrealizedDebtChangeUsdX18 = newUnrealizedDebtUsdX18.sub(lastDistributedUnrealizedDebtUsdX18);
        SD59x18 realizedDebtChangeUsdX18 = newRealizedDebtUsdX18.sub(lastDistributedRealizedDebtUsdX18);
        SD59x18 totalDebtUsdX18 = unrealizedDebtChangeUsdX18.add(realizedDebtChangeUsdX18);

        // distributes the unrealized and realized debt as value to each vaults debt distribution
        // NOTE: Each vault will need to call `Distribution::accumulateActor` through
        // `Market::accumulateVaultDebtAndReward`, and use the return values from that function to update its owned
        // unrealized and realized debt storage values.
        vaultsDebtDistribution.distributeValue(totalDebtUsdX18);
    }

    /// @notice Accumulates a vault's share of the market's unrealized and realized debt since the last distribution,
    /// and calculates the vault's debt changes in USD.
    /// @param self The market storage pointer.
    /// @param vaultId The vault id to accumulate the debt for.
    /// @param lastVaultDistributedWethRewardX18 The last distributed WETH reward for the given credit delegation (by
    /// the vault).
    /// @param lastVaultDistributedUnrealizedDebtUsdX18 The last distributed unrealized debt in USD for the given
    /// credit delegation (by the vault).
    /// @param lastVaultDistributedRealizedDebtUsdX18 The last distributed realized debt in USD for the given credit
    /// delegation (by the vault).
    function accumulateVaultDebtAndReward(
        Data storage self,
        uint128 vaultId,
        UD60x18 lastVaultDistributedWethRewardX18,
        SD59x18 lastVaultDistributedUnrealizedDebtUsdX18,
        SD59x18 lastVaultDistributedRealizedDebtUsdX18
    )
        internal
        returns (UD60x18 wethRewardChangeX18, SD59x18 unrealizedDebtChangeUsdX18, SD59x18 realizedDebtChangeUsdX18)
    {
        // loads the vaults unrealized debt distribution storage pointer
        Distribution.Data storage vaultsDebtDistribution = self.vaultsDebtDistribution;

        // uint128 -> bytes32
        bytes32 actorId = bytes32(uint256(vaultId));
        // calculate the given vault's ratio of the total delegated credit => actor shares / distribution total
        // shares => then convert it to SD59x18
        // NOTE: `div` rounds down by default, which would lead to a small loss to vaults in a
        // credit state, but a small gain in a debt state. We assume this behavior to be negligible in the protocol's
        // context since the diff is minimal and there are risk parameters ensuring debt settlement happens in a
        // timely manner.
        UD60x18 vaultCreditRatioX18 =
            vaultsDebtDistribution.getActorShares(actorId).div(ud60x18(vaultsDebtDistribution.totalShares));

        // accumulates the vault's share of the market's total weth reward since the last interaction
        wethRewardChangeX18 =
            vaultCreditRatioX18.mul(lastVaultDistributedWethRewardX18.sub(ud60x18(self.vaultsWethReward)));

        // cache UD60x18 -> SD59x18 for gas savings
        SD59x18 vaultCreditRatioSdX18 = vaultCreditRatioX18.intoSD59x18();

        // accumulates the vault's share of the debt since the last distribution, ignoring the return value as it's
        // not needed in this context
        vaultsDebtDistribution.accumulateActor(actorId);
        // multiplies the vault's credit ratio by the change of the market's unrealized debt since the last
        // distribution to determine its share of the unrealized debt change
        unrealizedDebtChangeUsdX18 = vaultCreditRatioSdX18.mul(
            lastVaultDistributedUnrealizedDebtUsdX18.sub(sd59x18(self.lastDistributedUnrealizedDebtUsd))
        );
        // multiplies the vault's credit ratio by the change of the market's realized debt since the last
        // distribution to determine its share of the realized debt change
        realizedDebtChangeUsdX18 = vaultCreditRatioSdX18.mul(
            lastVaultDistributedRealizedDebtUsdX18.sub(sd59x18(self.lastDistributedRealizedDebtUsd))
        );
    }

    /// @notice Realizes the minted or burned usdToken debt updating the market's realized debt value.
    /// @param self The market storage pointer.
    /// @param debtToRealizeUsdX18 The amount of debt to realize in USD.
    function realizeUsdTokenDebt(Data storage self, SD59x18 debtToRealizeUsdX18) internal {
        self.realizedDebtUsd = sd59x18(self.realizedDebtUsd).add(debtToRealizeUsdX18).intoInt256().toInt128();
    }

    /// @notice Updates the market's realized debt usd value by taking into account the market's credit deposits.
    /// @dev If this function is called when a market doesn't need to update its realized debt, it will still work as
    /// `getRealizedDebtUsd` will simply return the stored value, but we want to avoid this scenario to avoid wasting
    /// gas.
    /// @param self The market storage pointer.
    /// @return marketRealizedDebtUsdX18 The market's total realized debt in USD.
    function updateRealizedDebt(Data storage self) internal returns (SD59x18 marketRealizedDebtUsdX18) {
        marketRealizedDebtUsdX18 = getRealizedDebtUsd(self);
        self.realizedDebtUsd = marketRealizedDebtUsdX18.intoInt256().toInt128();
        self.lastRealizedDebtUpdateTime = block.timestamp.toUint128();
    }

    /// @notice Updates a vault's credit delegation to a market, updating each vault's unrealized and realized debt
    /// distributions.
    /// @dev These functions interacting with `Distribution` pointers serve as helpers to avoid external contracts or
    /// libraries to incorrectly handle state updates, as there are insensitive invariants involved, mainly having to
    /// enforce that the vault's shares and the distribution's total shares are always equal.
    /// @param self The market storage pointer.
    /// @param vaultId The vault id to update have its credit delegation shares updated.
    /// @param creditDelegationChangeUsdX18 The USD change of the vault's credit delegation to the market.
    function updateVaultCreditDelegation(
        Data storage self,
        uint128 vaultId,
        UD60x18 newCreditDelegationUsdX18
    )
        internal
        returns (SD59x18 creditDelegationChangeUsdX18)
    {
        // loads the vaults debt distribution storage pointers
        Distribution.Data storage vaultsDebtDistribution = self.vaultsDebtDistribution;

        // uint128 -> bytes32
        bytes32 actorId = bytes32(uint256(vaultId));

        // updates the vault's credit delegation in USD in both distributions as its shares MUST always be equal,
        // otherwise the system will produce unexpected outputs.
        creditDelegationChangeUsdX18 = vaultsDebtDistribution.setActorShares(actorId, newCreditDelegationUsdX18);
    }

    /// @notice Support function to increment the received fees for a specific asset
    /// @param self The fee storage pointer
    /// @param asset The asset address
    /// @param amountX18 The amount to be incremented
    function incrementReceivedMarketFees(Data storage self, address asset, UD60x18 amountX18) internal {
        // declare newAmount variable
        UD60x18 newAmount;

        // check if the asset is already in the receivedMarketFees map
        if (self.receivedMarketFees.contains(asset)) {
            // if it is, increment the amount
            newAmount = amountX18.add(ud60x18(self.receivedMarketFees.get(asset)));
        } else {
            // if it's not, set the amount
            newAmount = amountX18;
        }

        // set the new amount in the receivedMarketFees map
        self.receivedMarketFees.set(asset, newAmount.intoUint256());
    }

    /// @notice Adds the received weth rewards to the stored values of pending protocol weth rewards and vaults' total
    /// weth reward.
    /// @dev For vaults we store the value of all time weth rewards, as the received weth value needs to be further
    /// distributed properly to the `vaultsDebtDistribution`, while the pending protocol weth reward is dynamic as
    /// it's deducted from storage once fees are sent to the recipients.
    /// @dev The given asset is assumed to have been fully consumed in the parent context to acquire the given weth
    /// rewards value, thus, it must be removed from the received market fees map.
    function receiveWethReward(
        Data storage self,
        address asset,
        UD60x18 receivedProtocolWethRewardX18,
        UD60x18 receivedVaultsWethRewardX18
    )
        internal
    {
        // removes the given asset from the received market fees enumerable map as we assume it's been fully swapped
        // to weth
        self.receivedMarketFees.remove(asset);
<<<<<<< HEAD
    }

    /// @notice Support function to decrease the available fees to withdraw
    /// @param self The fee storage pointer
    /// @param amountX18 The amount to be incremented
    function decrementAvailableFeesToWithdraw(Data storage self, UD60x18 amountX18) internal {
        // subtract the amount from the availableFeesToWithdraw
        UD60x18 newAmount = ud60x18(self.availableFeesToWithdraw).sub(amountX18);
=======
>>>>>>> 663bfa8a

        self.pendingProtocolWethReward =
            ud60x18(self.pendingProtocolWethReward).add(receivedProtocolWethRewardX18).intoUint128();
        // increment the all time weth reward storage
        self.vaultsWethReward = ud60x18(self.vaultsWethReward).add(receivedVaultsWethRewardX18).intoUint128();
    }

    /// @notice Support function to calculate the accumulated wEth allocated for the beneficiary
    /// @param totalAmountX18 The total amount or value to be distributed
    /// @param shareX18 The share that needs to be calculated
    /// @param denominatorX18 The denominator representing the total divisions or base value
    /// @return amountX18 The calculated amount to be distributed
    function calculateFees(
        UD60x18 totalAmountX18,
        UD60x18 shareX18,
        UD60x18 denominatorX18
    )
        internal
        pure
        returns (UD60x18 amountX18)
    {
        amountX18 = (totalAmountX18.mul(shareX18)).div(denominatorX18);
    }
}<|MERGE_RESOLUTION|>--- conflicted
+++ resolved
@@ -65,13 +65,8 @@
     /// market.
     /// @param connectedVaults The list of vaults ids delegating credit to this market. Whenever there's an update,
     /// a new `EnumerableSet.UintSet` is created.
-<<<<<<< HEAD
-    /// @param receivedMarketFees An enumerable map that stores the amounts collected from each collateral type
-    /// available to convert to weth.
-=======
     /// @param receivedMarketFees An enumerable map that stores the amount of fees received from the engine per asset,
     /// available to be converted to weth.
->>>>>>> 663bfa8a
     /// @param vaultsDebtDistribution `actor`: Vaults, `shares`: USD denominated credit delegated,
     /// `valuePerShare`: USD denominated market debt or credit per share.
     struct Data {
@@ -550,17 +545,6 @@
         // removes the given asset from the received market fees enumerable map as we assume it's been fully swapped
         // to weth
         self.receivedMarketFees.remove(asset);
-<<<<<<< HEAD
-    }
-
-    /// @notice Support function to decrease the available fees to withdraw
-    /// @param self The fee storage pointer
-    /// @param amountX18 The amount to be incremented
-    function decrementAvailableFeesToWithdraw(Data storage self, UD60x18 amountX18) internal {
-        // subtract the amount from the availableFeesToWithdraw
-        UD60x18 newAmount = ud60x18(self.availableFeesToWithdraw).sub(amountX18);
-=======
->>>>>>> 663bfa8a
 
         self.pendingProtocolWethReward =
             ud60x18(self.pendingProtocolWethReward).add(receivedProtocolWethRewardX18).intoUint128();
