--- conflicted
+++ resolved
@@ -90,11 +90,7 @@
 
     /// @notice Returns the collateral asset price adjusted by its credit ratio.
     /// @param self The collateral type storage pointer.
-<<<<<<< HEAD
-    /// @return adjustedPriceX18 The price of the given collateral type.
-=======
     /// @return adjustedPriceX18 The adjusted price of the collateral asset in USD.
->>>>>>> 5413c685
     function getAdjustedPrice(Data storage self) internal view returns (UD60x18 adjustedPriceX18) {
         adjustedPriceX18 = getPrice(self).mul(ud60x18(self.creditRatio));
     }
