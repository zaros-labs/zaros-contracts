// SPDX-License-Identifier: UNLICENSED
pragma solidity 0.8.25;

// Zaros dependencies
import { RootProxy } from "@zaros/tree-proxy/RootProxy.sol";
import { UpgradeBranch } from "@zaros/tree-proxy/branches/UpgradeBranch.sol";
import { LookupBranch } from "@zaros/tree-proxy/branches/LookupBranch.sol";
import { PerpsEngineConfigurationBranch } from "@zaros/perpetuals/branches/PerpsEngineConfigurationBranch.sol";
import { LiquidationBranch } from "@zaros/perpetuals/branches/LiquidationBranch.sol";
import { OrderBranch } from "@zaros/perpetuals/branches/OrderBranch.sol";
import { PerpMarketBranch } from "@zaros/perpetuals/branches/PerpMarketBranch.sol";
import { TradingAccountBranch } from "@zaros/perpetuals/branches/TradingAccountBranch.sol";
import { SettlementBranch } from "@zaros/perpetuals/branches/SettlementBranch.sol";
import { PerpsEngineConfigurationBranchTestnet } from "testnet/branches/PerpsEngineConfigurationBranchTestnet.sol";
import { TradingAccountBranchTestnet } from "testnet/branches/TradingAccountBranchTestnet.sol";
import { PerpsEngineConfigurationHarness } from "test/harnesses/perpetuals/leaves/PerpsEngineConfigurationHarness.sol";
import { MarginCollateralConfigurationHarness } from
    "test/harnesses/perpetuals/leaves/MarginCollateralConfigurationHarness.sol";
import { MarketConfigurationHarness } from "test/harnesses/perpetuals/leaves/MarketConfigurationHarness.sol";
import { MarketOrderHarness } from "test/harnesses/perpetuals/leaves/MarketOrderHarness.sol";
import { PerpMarketHarness } from "test/harnesses/perpetuals/leaves/PerpMarketHarness.sol";
import { PositionHarness } from "test/harnesses/perpetuals/leaves/PositionHarness.sol";
import { SettlementConfigurationHarness } from "test/harnesses/perpetuals/leaves/SettlementConfigurationHarness.sol";
import { TradingAccountHarness } from "test/harnesses/perpetuals/leaves/TradingAccountHarness.sol";
import { ReferralHarness } from "test/harnesses/perpetuals/leaves/ReferralHarness.sol";
import { CustomReferralConfigurationHarness } from
    "test/harnesses/perpetuals/leaves/CustomReferralConfigurationHarness.sol";

// Open Zeppelin Upgradeable dependencies
import { EIP712Upgradeable } from "@openzeppelin-upgradeable/utils/cryptography/EIP712Upgradeable.sol";

// Forge dependencies
import { console } from "forge-std/console.sol";

function deployBranches(bool isTestnet) returns (address[] memory) {
    address[] memory branches = new address[](8);

    address upgradeBranch = address(new UpgradeBranch());
    console.log("UpgradeBranch: ", upgradeBranch);

    address lookupBranch = address(new LookupBranch());
    console.log("LookupBranch: ", lookupBranch);

    address liquidationBranch = address(new LiquidationBranch());
    console.log("LiquidationBranch: ", liquidationBranch);

    address orderBranch = address(new OrderBranch());
    console.log("OrderBranch: ", orderBranch);

    address perpMarketBranch = address(new PerpMarketBranch());
    console.log("PerpMarketBranch: ", perpMarketBranch);

    address settlementBranch = address(new SettlementBranch());
    console.log("SettlementBranch: ", settlementBranch);

    address perpsEngineConfigurationBranch;
    address tradingAccountBranch;
    if (isTestnet) {
        perpsEngineConfigurationBranch = address(new PerpsEngineConfigurationBranchTestnet());
        tradingAccountBranch = address(new TradingAccountBranchTestnet());
    } else {
        perpsEngineConfigurationBranch = address(new PerpsEngineConfigurationBranch());
        tradingAccountBranch = address(new TradingAccountBranch());
    }
    console.log("PerpsEngineConfigurationBranch: ", perpsEngineConfigurationBranch);
    console.log("TradingAccountBranch: ", tradingAccountBranch);

    branches[0] = upgradeBranch;
    branches[1] = lookupBranch;
    branches[2] = perpsEngineConfigurationBranch;
    branches[3] = liquidationBranch;
    branches[4] = orderBranch;
    branches[5] = perpMarketBranch;
    branches[6] = tradingAccountBranch;
    branches[7] = settlementBranch;

    return branches;
}

function getBranchesSelectors(bool isTestnet) pure returns (bytes4[][] memory) {
    bytes4[][] memory selectors = new bytes4[][](8);

    bytes4[] memory upgradeBranchSelectors = new bytes4[](1);

    upgradeBranchSelectors[0] = UpgradeBranch.upgrade.selector;

    bytes4[] memory lookupBranchSelectors = new bytes4[](4);

    lookupBranchSelectors[0] = LookupBranch.branches.selector;
    lookupBranchSelectors[1] = LookupBranch.branchFunctionSelectors.selector;
    lookupBranchSelectors[2] = LookupBranch.branchAddresses.selector;
    lookupBranchSelectors[3] = LookupBranch.branchAddress.selector;

    bytes4[] memory perpsEngineConfigurationBranchSelectors = new bytes4[](isTestnet ? 17 : 16);

    perpsEngineConfigurationBranchSelectors[0] =
        PerpsEngineConfigurationBranch.getAccountsWithActivePositions.selector;
    perpsEngineConfigurationBranchSelectors[1] =
        PerpsEngineConfigurationBranch.getMarginCollateralConfiguration.selector;
    perpsEngineConfigurationBranchSelectors[2] = PerpsEngineConfigurationBranch.setTradingAccountToken.selector;
    perpsEngineConfigurationBranchSelectors[3] =
        PerpsEngineConfigurationBranch.configureCollateralLiquidationPriority.selector;
    perpsEngineConfigurationBranchSelectors[4] = PerpsEngineConfigurationBranch.configureLiquidators.selector;
    perpsEngineConfigurationBranchSelectors[5] = PerpsEngineConfigurationBranch.configureMarginCollateral.selector;
    perpsEngineConfigurationBranchSelectors[6] =
        PerpsEngineConfigurationBranch.removeCollateralFromLiquidationPriority.selector;
    perpsEngineConfigurationBranchSelectors[7] = PerpsEngineConfigurationBranch.configureSystemParameters.selector;
    perpsEngineConfigurationBranchSelectors[8] = PerpsEngineConfigurationBranch.createPerpMarket.selector;
    perpsEngineConfigurationBranchSelectors[9] = PerpsEngineConfigurationBranch.updatePerpMarketConfiguration.selector;
    perpsEngineConfigurationBranchSelectors[10] = PerpsEngineConfigurationBranch.updatePerpMarketStatus.selector;
    perpsEngineConfigurationBranchSelectors[11] =
        PerpsEngineConfigurationBranch.updateSettlementConfiguration.selector;
    perpsEngineConfigurationBranchSelectors[12] = PerpsEngineConfigurationBranch.setUsdToken.selector;
    perpsEngineConfigurationBranchSelectors[13] =
        PerpsEngineConfigurationBranch.configureSequencerUptimeFeedByChainId.selector;
    perpsEngineConfigurationBranchSelectors[14] =
        PerpsEngineConfigurationBranch.getCustomReferralCodeReferrer.selector;
    perpsEngineConfigurationBranchSelectors[15] = PerpsEngineConfigurationBranch.createCustomReferralCode.selector;

    if (isTestnet) {
        perpsEngineConfigurationBranchSelectors[16] = PerpsEngineConfigurationBranchTestnet.setUserPoints.selector;
    }

    bytes4[] memory liquidationBranchSelectors = new bytes4[](2);

    liquidationBranchSelectors[0] = LiquidationBranch.checkLiquidatableAccounts.selector;
    liquidationBranchSelectors[1] = LiquidationBranch.liquidateAccounts.selector;

    bytes4[] memory orderBranchSelectors = new bytes4[](7);

    orderBranchSelectors[0] = OrderBranch.getConfiguredOrderFees.selector;
    orderBranchSelectors[1] = OrderBranch.simulateTrade.selector;
    orderBranchSelectors[2] = OrderBranch.getMarginRequirementForTrade.selector;
    orderBranchSelectors[3] = OrderBranch.getActiveMarketOrder.selector;
    orderBranchSelectors[4] = OrderBranch.createMarketOrder.selector;
    orderBranchSelectors[5] = OrderBranch.cancelAllOffchainOrders.selector;
    orderBranchSelectors[6] = OrderBranch.cancelMarketOrder.selector;

    bytes4[] memory perpMarketBranchSelectors = new bytes4[](11);

    perpMarketBranchSelectors[0] = PerpMarketBranch.getName.selector;
    perpMarketBranchSelectors[1] = PerpMarketBranch.getSymbol.selector;
    perpMarketBranchSelectors[2] = PerpMarketBranch.getMaxOpenInterest.selector;
    perpMarketBranchSelectors[3] = PerpMarketBranch.getMaxSkew.selector;
    perpMarketBranchSelectors[4] = PerpMarketBranch.getSkew.selector;
    perpMarketBranchSelectors[5] = PerpMarketBranch.getOpenInterest.selector;
    perpMarketBranchSelectors[6] = PerpMarketBranch.getMarkPrice.selector;
    perpMarketBranchSelectors[7] = PerpMarketBranch.getSettlementConfiguration.selector;
    perpMarketBranchSelectors[8] = PerpMarketBranch.getFundingRate.selector;
    perpMarketBranchSelectors[9] = PerpMarketBranch.getFundingVelocity.selector;
    perpMarketBranchSelectors[10] = PerpMarketBranch.getPerpMarketConfiguration.selector;

    bytes4[] memory tradingAccountBranchSelectors = new bytes4[](isTestnet ? 14 : 13);

    tradingAccountBranchSelectors[0] = TradingAccountBranch.getTradingAccountToken.selector;
    tradingAccountBranchSelectors[1] = TradingAccountBranch.getAccountMarginCollateralBalance.selector;
    tradingAccountBranchSelectors[2] = TradingAccountBranch.getAccountEquityUsd.selector;
    tradingAccountBranchSelectors[3] = TradingAccountBranch.getAccountMarginBreakdown.selector;
    tradingAccountBranchSelectors[4] = TradingAccountBranch.getAccountTotalUnrealizedPnl.selector;
    tradingAccountBranchSelectors[5] = TradingAccountBranch.getAccountLeverage.selector;
    tradingAccountBranchSelectors[6] = TradingAccountBranch.getPositionState.selector;
    tradingAccountBranchSelectors[7] = TradingAccountBranch.createTradingAccount.selector;
    tradingAccountBranchSelectors[8] = TradingAccountBranch.createTradingAccountAndMulticall.selector;
    tradingAccountBranchSelectors[9] = TradingAccountBranch.depositMargin.selector;
    tradingAccountBranchSelectors[10] = TradingAccountBranch.withdrawMargin.selector;
    tradingAccountBranchSelectors[11] = TradingAccountBranch.notifyAccountTransfer.selector;
    tradingAccountBranchSelectors[12] = TradingAccountBranch.getUserReferralData.selector;

    if (isTestnet) {
        tradingAccountBranchSelectors[13] = TradingAccountBranchTestnet.isUserAccountCreated.selector;
    }

    bytes4[] memory settlementBranchSelectors = new bytes4[](4);

    settlementBranchSelectors[0] = EIP712Upgradeable.eip712Domain.selector;
    settlementBranchSelectors[1] = SettlementBranch.DOMAIN_SEPARATOR.selector;
    settlementBranchSelectors[2] = SettlementBranch.fillMarketOrder.selector;
    settlementBranchSelectors[3] = SettlementBranch.fillOffchainOrders.selector;

    selectors[0] = upgradeBranchSelectors;
    selectors[1] = lookupBranchSelectors;
    selectors[2] = perpsEngineConfigurationBranchSelectors;
    selectors[3] = liquidationBranchSelectors;
    selectors[4] = orderBranchSelectors;
    selectors[5] = perpMarketBranchSelectors;
    selectors[6] = tradingAccountBranchSelectors;
    selectors[7] = settlementBranchSelectors;

    return selectors;
}

function getBranchUpgrades(
    address[] memory branches,
    bytes4[][] memory branchesSelectors,
    RootProxy.BranchUpgradeAction action
)
    pure
    returns (RootProxy.BranchUpgrade[] memory)
{
    require(branches.length == branchesSelectors.length, "TreeProxyUtils: branchesSelectors length mismatch");
    RootProxy.BranchUpgrade[] memory branchUpgrades = new RootProxy.BranchUpgrade[](branches.length);

    for (uint256 i; i < branches.length; i++) {
        bytes4[] memory selectors = branchesSelectors[i];

        branchUpgrades[i] = RootProxy.BranchUpgrade({ branch: branches[i], action: action, selectors: selectors });
    }

    return branchUpgrades;
}

function getInitializables(address[] memory branches) pure returns (address[] memory) {
    address[] memory initializables = new address[](2);

    address upgradeBranch = branches[0];
    address perpsEngineConfigurationBranch = branches[2];

    initializables[0] = upgradeBranch;
    initializables[1] = perpsEngineConfigurationBranch;

    return initializables;
}

function getInitializePayloads(
    address deployer,
    address tradingAccountToken,
    address usdToken
)
    pure
    returns (bytes[] memory)
{
    bytes[] memory initializePayloads = new bytes[](2);

    bytes memory rootUpgradeInitializeData = abi.encodeWithSelector(UpgradeBranch.initialize.selector, deployer);
    bytes memory perpsEngineInitializeData =
        abi.encodeWithSelector(PerpsEngineConfigurationBranch.initialize.selector, tradingAccountToken, usdToken);

    initializePayloads = new bytes[](2);

    initializePayloads[0] = rootUpgradeInitializeData;
    initializePayloads[1] = perpsEngineInitializeData;

    return initializePayloads;
}

function deployHarnesses(RootProxy.BranchUpgrade[] memory branchUpgrades)
    returns (RootProxy.BranchUpgrade[] memory)
{
    address[] memory harnesses = deployAddressHarnesses();

    bytes4[][] memory harnessesSelectors = getHarnessesSelectors();

    RootProxy.BranchUpgrade[] memory harnessesUpgrades =
        getBranchUpgrades(harnesses, harnessesSelectors, RootProxy.BranchUpgradeAction.Add);

    uint256 cachedBranchUpgradesLength = branchUpgrades.length;

    uint256 maxLength = cachedBranchUpgradesLength + harnessesUpgrades.length;

    RootProxy.BranchUpgrade[] memory brancheAndHarnessesUpgrades = new RootProxy.BranchUpgrade[](maxLength);

    for (uint256 i; i < maxLength; i++) {
        brancheAndHarnessesUpgrades[i] =
            i < cachedBranchUpgradesLength ? branchUpgrades[i] : harnessesUpgrades[i - cachedBranchUpgradesLength];
    }

    return brancheAndHarnessesUpgrades;
}

function deployAddressHarnesses() returns (address[] memory) {
    address[] memory addressHarnesses = new address[](10);

    address perpsEngineConfigurationHarness = address(new PerpsEngineConfigurationHarness());
    console.log("PerpsEngineConfigurationHarness: ", perpsEngineConfigurationHarness);

    address marginCollateralConfigurationHarness = address(new MarginCollateralConfigurationHarness());
    console.log("MarginCollateralConfigurationHarness: ", marginCollateralConfigurationHarness);

    address marketConfigurationHarness = address(new MarketConfigurationHarness());
    console.log("MarketConfigurationHarness: ", marketConfigurationHarness);

    address marketOrderHarness = address(new MarketOrderHarness());
    console.log("MarketOrderHarness: ", marketOrderHarness);

    address perpMarketHarness = address(new PerpMarketHarness());
    console.log("PerpMarketHarness: ", perpMarketHarness);

    address positionHarness = address(new PositionHarness());
    console.log("PositionHarness: ", positionHarness);

    address settlementConfigurationHarness = address(new SettlementConfigurationHarness());
    console.log("SettlementConfigurationHarness: ", settlementConfigurationHarness);

    address tradingAccountHarness = address(new TradingAccountHarness());
    console.log("TradingAccountHarness: ", tradingAccountHarness);

<<<<<<< HEAD
    addressHarnesses[0] = perpsEngineConfigurationHarness;
=======
    address referralHarness = address(new ReferralHarness());
    console.log("ReferralHarness: ", referralHarness);

    address customReferralConfigurationHarness = address(new CustomReferralConfigurationHarness());
    console.log("CustomReferralConfiguration: ", customReferralConfigurationHarness);

    addressHarnesses[0] = globalConfigurationHarness;
>>>>>>> 171564c6
    addressHarnesses[1] = marginCollateralConfigurationHarness;
    addressHarnesses[2] = marketConfigurationHarness;
    addressHarnesses[3] = marketOrderHarness;
    addressHarnesses[4] = perpMarketHarness;
    addressHarnesses[5] = positionHarness;
    addressHarnesses[6] = settlementConfigurationHarness;
    addressHarnesses[7] = tradingAccountHarness;
    addressHarnesses[8] = referralHarness;
    addressHarnesses[9] = customReferralConfigurationHarness;

    return addressHarnesses;
}

function getHarnessesSelectors() pure returns (bytes4[][] memory) {
    bytes4[][] memory selectors = new bytes4[][](10);

<<<<<<< HEAD
    bytes4[] memory perpsEngineConfigurationHarnessSelectors = new bytes4[](11);
    perpsEngineConfigurationHarnessSelectors[0] =
        PerpsEngineConfigurationHarness.exposed_checkMarketIsEnabled.selector;
    perpsEngineConfigurationHarnessSelectors[1] = PerpsEngineConfigurationHarness.exposed_addMarket.selector;
    perpsEngineConfigurationHarnessSelectors[2] = PerpsEngineConfigurationHarness.exposed_removeMarket.selector;
    perpsEngineConfigurationHarnessSelectors[3] =
        PerpsEngineConfigurationHarness.exposed_configureCollateralLiquidationPriority.selector;
    perpsEngineConfigurationHarnessSelectors[4] =
        PerpsEngineConfigurationHarness.exposed_removeCollateralFromLiquidationPriority.selector;
    perpsEngineConfigurationHarnessSelectors[5] =
        PerpsEngineConfigurationHarness.workaround_getAccountIdWithActivePositions.selector;
    perpsEngineConfigurationHarnessSelectors[6] =
        PerpsEngineConfigurationHarness.workaround_getAccountsIdsWithActivePositionsLength.selector;
    perpsEngineConfigurationHarnessSelectors[7] =
        PerpsEngineConfigurationHarness.workaround_getTradingAccountToken.selector;
    perpsEngineConfigurationHarnessSelectors[8] = PerpsEngineConfigurationHarness.workaround_getUsdToken.selector;
    perpsEngineConfigurationHarnessSelectors[9] =
        PerpsEngineConfigurationHarness.workaround_getCollateralLiquidationPriority.selector;
    perpsEngineConfigurationHarnessSelectors[10] =
        PerpsEngineConfigurationHarness.workaround_getSequencerUptimeFeedByChainId.selector;
=======
    bytes4[] memory globalConfigurationHarnessSelectors = new bytes4[](12);
    globalConfigurationHarnessSelectors[0] = GlobalConfigurationHarness.exposed_checkMarketIsEnabled.selector;
    globalConfigurationHarnessSelectors[1] = GlobalConfigurationHarness.exposed_addMarket.selector;
    globalConfigurationHarnessSelectors[2] = GlobalConfigurationHarness.exposed_removeMarket.selector;
    globalConfigurationHarnessSelectors[3] =
        GlobalConfigurationHarness.exposed_configureCollateralLiquidationPriority.selector;
    globalConfigurationHarnessSelectors[4] =
        GlobalConfigurationHarness.exposed_removeCollateralFromLiquidationPriority.selector;
    globalConfigurationHarnessSelectors[5] =
        GlobalConfigurationHarness.workaround_getAccountIdWithActivePositions.selector;
    globalConfigurationHarnessSelectors[6] =
        GlobalConfigurationHarness.workaround_getAccountsIdsWithActivePositionsLength.selector;
    globalConfigurationHarnessSelectors[7] = GlobalConfigurationHarness.workaround_getTradingAccountToken.selector;
    globalConfigurationHarnessSelectors[8] = GlobalConfigurationHarness.workaround_getUsdToken.selector;
    globalConfigurationHarnessSelectors[9] =
        GlobalConfigurationHarness.workaround_getCollateralLiquidationPriority.selector;
    globalConfigurationHarnessSelectors[10] =
        GlobalConfigurationHarness.workaround_getSequencerUptimeFeedByChainId.selector;
    globalConfigurationHarnessSelectors[11] = GlobalConfigurationHarness.workaround_getMaxPositionsPerAccount.selector;
>>>>>>> 171564c6

    bytes4[] memory marginCollateralConfigurationHarnessSelectors = new bytes4[](6);
    marginCollateralConfigurationHarnessSelectors[0] =
        MarginCollateralConfigurationHarness.exposed_MarginCollateral_load.selector;
    marginCollateralConfigurationHarnessSelectors[1] =
        MarginCollateralConfigurationHarness.exposed_convertTokenAmountToUd60x18.selector;
    marginCollateralConfigurationHarnessSelectors[2] =
        MarginCollateralConfigurationHarness.exposed_convertUd60x18ToTokenAmount.selector;
    marginCollateralConfigurationHarnessSelectors[3] = MarginCollateralConfigurationHarness.exposed_getPrice.selector;
    marginCollateralConfigurationHarnessSelectors[4] = MarginCollateralConfigurationHarness.exposed_configure.selector;
    marginCollateralConfigurationHarnessSelectors[5] =
        MarginCollateralConfigurationHarness.workaround_getTotalDeposited.selector;

    bytes4[] memory marketConfigurationHarnessSelectors = new bytes4[](1);
    marketConfigurationHarnessSelectors[0] = MarketConfigurationHarness.exposed_update.selector;

    bytes4[] memory marketOrderHarnessSelectors = new bytes4[](5);
    marketOrderHarnessSelectors[0] = MarketOrderHarness.exposed_MarketOrder_load.selector;
    marketOrderHarnessSelectors[1] = MarketOrderHarness.exposed_MarketOrder_loadExisting.selector;
    marketOrderHarnessSelectors[2] = MarketOrderHarness.exposed_update.selector;
    marketOrderHarnessSelectors[3] = MarketOrderHarness.exposed_clear.selector;
    marketOrderHarnessSelectors[4] = MarketOrderHarness.exposed_checkPendingOrder.selector;

    bytes4[] memory perpMarketHarnessSelectors = new bytes4[](14);
    perpMarketHarnessSelectors[0] = PerpMarketHarness.exposed_PerpMarket_load.selector;
    perpMarketHarnessSelectors[1] = PerpMarketHarness.exposed_getIndexPrice.selector;
    perpMarketHarnessSelectors[2] = PerpMarketHarness.exposed_getMarkPrice.selector;
    perpMarketHarnessSelectors[3] = PerpMarketHarness.exposed_getCurrentFundingRate.selector;
    perpMarketHarnessSelectors[4] = PerpMarketHarness.exposed_getCurrentFundingVelocity.selector;
    perpMarketHarnessSelectors[5] = PerpMarketHarness.exposed_getOrderFeeUsd.selector;
    perpMarketHarnessSelectors[6] = PerpMarketHarness.exposed_getNextFundingFeePerUnit.selector;
    perpMarketHarnessSelectors[7] = PerpMarketHarness.exposed_getPendingFundingFeePerUnit.selector;
    perpMarketHarnessSelectors[8] = PerpMarketHarness.exposed_getProportionalElapsedSinceLastFunding.selector;
    perpMarketHarnessSelectors[9] = PerpMarketHarness.exposed_checkOpenInterestLimits.selector;
    perpMarketHarnessSelectors[10] = PerpMarketHarness.exposed_checkTradeSize.selector;
    perpMarketHarnessSelectors[11] = PerpMarketHarness.exposed_updateFunding.selector;
    perpMarketHarnessSelectors[12] = PerpMarketHarness.exposed_updateOpenInterest.selector;
    perpMarketHarnessSelectors[13] = PerpMarketHarness.exposed_create.selector;

    bytes4[] memory positionHarnessSelectors = new bytes4[](9);
    positionHarnessSelectors[0] = PositionHarness.exposed_Position_load.selector;
    positionHarnessSelectors[1] = PositionHarness.exposed_getState.selector;
    positionHarnessSelectors[2] = PositionHarness.exposed_update.selector;
    positionHarnessSelectors[3] = PositionHarness.exposed_clear.selector;
    positionHarnessSelectors[4] = PositionHarness.exposed_getAccruedFunding.selector;
    positionHarnessSelectors[5] = PositionHarness.exposed_getMarginRequirements.selector;
    positionHarnessSelectors[6] = PositionHarness.exposed_getNotionalValue.selector;
    positionHarnessSelectors[7] = PositionHarness.exposed_getUnrealizedPnl.selector;
    positionHarnessSelectors[8] = PositionHarness.exposed_isNotionalValueIncreasing.selector;

    bytes4[] memory settlementConfigurationHarnessSelectors = new bytes4[](6);
    settlementConfigurationHarnessSelectors[0] =
        SettlementConfigurationHarness.exposed_SettlementConfiguration_load.selector;
    settlementConfigurationHarnessSelectors[1] =
        SettlementConfigurationHarness.exposed_checkIsSettlementEnabled.selector;
    settlementConfigurationHarnessSelectors[2] =
        SettlementConfigurationHarness.exposed_requireDataStreamsReportIsVaid.selector;
    settlementConfigurationHarnessSelectors[3] = SettlementConfigurationHarness.exposed_update.selector;
    settlementConfigurationHarnessSelectors[4] = SettlementConfigurationHarness.exposed_verifyOffchainPrice.selector;
    settlementConfigurationHarnessSelectors[5] =
        SettlementConfigurationHarness.exposed_verifyDataStreamsReport.selector;

    bytes4[] memory tradingAccountHarnessSelectors = new bytes4[](22);
    tradingAccountHarnessSelectors[0] = TradingAccountHarness.exposed_TradingAccount_loadExisting.selector;
    tradingAccountHarnessSelectors[1] = TradingAccountHarness.exposed_loadExistingAccountAndVerifySender.selector;
    tradingAccountHarnessSelectors[2] = TradingAccountHarness.exposed_validatePositionsLimit.selector;
    tradingAccountHarnessSelectors[3] = TradingAccountHarness.exposed_validateMarginRequirements.selector;
    tradingAccountHarnessSelectors[4] = TradingAccountHarness.exposed_getMarginCollateralBalance.selector;
    tradingAccountHarnessSelectors[5] = TradingAccountHarness.exposed_getEquityUsd.selector;
    tradingAccountHarnessSelectors[6] = TradingAccountHarness.exposed_getMarginBalanceUsd.selector;
    tradingAccountHarnessSelectors[7] =
        TradingAccountHarness.exposed_getAccountMarginRequirementUsdAndUnrealizedPnlUsd.selector;
    tradingAccountHarnessSelectors[8] = TradingAccountHarness.exposed_getAccontUnrealizedPnlUsd.selector;
    tradingAccountHarnessSelectors[9] = TradingAccountHarness.exposed_verifySender.selector;
    tradingAccountHarnessSelectors[10] = TradingAccountHarness.exposed_isLiquidatable.selector;
    tradingAccountHarnessSelectors[11] = TradingAccountHarness.exposed_create.selector;
    tradingAccountHarnessSelectors[12] = TradingAccountHarness.exposed_deposit.selector;
    tradingAccountHarnessSelectors[13] = TradingAccountHarness.exposed_withdraw.selector;
    tradingAccountHarnessSelectors[14] = TradingAccountHarness.exposed_withdrawMarginUsd.selector;
    tradingAccountHarnessSelectors[15] = TradingAccountHarness.exposed_deductAccountMargin.selector;
    tradingAccountHarnessSelectors[16] = TradingAccountHarness.exposed_updateActiveMarkets.selector;
    tradingAccountHarnessSelectors[17] = TradingAccountHarness.workaround_getActiveMarketId.selector;
    tradingAccountHarnessSelectors[18] = TradingAccountHarness.workaround_getActiveMarketsIdsLength.selector;
    tradingAccountHarnessSelectors[19] = TradingAccountHarness.workaround_getNonce.selector;
    tradingAccountHarnessSelectors[20] = TradingAccountHarness.workaround_hasOffchainOrderBeenFilled.selector;
    tradingAccountHarnessSelectors[21] =
        TradingAccountHarness.workaround_getIfMarginCollateralBalanceX18ContainsTheCollateral.selector;

<<<<<<< HEAD
    selectors[0] = perpsEngineConfigurationHarnessSelectors;
=======
    bytes4[] memory referralHarnessSelectors = new bytes4[](2);
    referralHarnessSelectors[0] = ReferralHarness.exposed_Referral_load.selector;
    referralHarnessSelectors[1] = ReferralHarness.exposed_Referral_getReferrerAddress.selector;

    bytes4[] memory customReferralConfigurationHarnessSelectors = new bytes4[](1);
    customReferralConfigurationHarnessSelectors[0] =
        CustomReferralConfigurationHarness.exposed_CustomReferralConfiguration_load.selector;

    selectors[0] = globalConfigurationHarnessSelectors;
>>>>>>> 171564c6
    selectors[1] = marginCollateralConfigurationHarnessSelectors;
    selectors[2] = marketConfigurationHarnessSelectors;
    selectors[3] = marketOrderHarnessSelectors;
    selectors[4] = perpMarketHarnessSelectors;
    selectors[5] = positionHarnessSelectors;
    selectors[6] = settlementConfigurationHarnessSelectors;
    selectors[7] = tradingAccountHarnessSelectors;
    selectors[8] = referralHarnessSelectors;
    selectors[9] = customReferralConfigurationHarnessSelectors;

    return selectors;
}<|MERGE_RESOLUTION|>--- conflicted
+++ resolved
@@ -294,17 +294,14 @@
     address tradingAccountHarness = address(new TradingAccountHarness());
     console.log("TradingAccountHarness: ", tradingAccountHarness);
 
-<<<<<<< HEAD
     addressHarnesses[0] = perpsEngineConfigurationHarness;
-=======
     address referralHarness = address(new ReferralHarness());
     console.log("ReferralHarness: ", referralHarness);
 
     address customReferralConfigurationHarness = address(new CustomReferralConfigurationHarness());
     console.log("CustomReferralConfiguration: ", customReferralConfigurationHarness);
 
-    addressHarnesses[0] = globalConfigurationHarness;
->>>>>>> 171564c6
+    addressHarnesses[0] = perpsEngineConfigurationHarness;
     addressHarnesses[1] = marginCollateralConfigurationHarness;
     addressHarnesses[2] = marketConfigurationHarness;
     addressHarnesses[3] = marketOrderHarness;
@@ -321,8 +318,7 @@
 function getHarnessesSelectors() pure returns (bytes4[][] memory) {
     bytes4[][] memory selectors = new bytes4[][](10);
 
-<<<<<<< HEAD
-    bytes4[] memory perpsEngineConfigurationHarnessSelectors = new bytes4[](11);
+    bytes4[] memory perpsEngineConfigurationHarnessSelectors = new bytes4[](12);
     perpsEngineConfigurationHarnessSelectors[0] =
         PerpsEngineConfigurationHarness.exposed_checkMarketIsEnabled.selector;
     perpsEngineConfigurationHarnessSelectors[1] = PerpsEngineConfigurationHarness.exposed_addMarket.selector;
@@ -342,27 +338,8 @@
         PerpsEngineConfigurationHarness.workaround_getCollateralLiquidationPriority.selector;
     perpsEngineConfigurationHarnessSelectors[10] =
         PerpsEngineConfigurationHarness.workaround_getSequencerUptimeFeedByChainId.selector;
-=======
-    bytes4[] memory globalConfigurationHarnessSelectors = new bytes4[](12);
-    globalConfigurationHarnessSelectors[0] = GlobalConfigurationHarness.exposed_checkMarketIsEnabled.selector;
-    globalConfigurationHarnessSelectors[1] = GlobalConfigurationHarness.exposed_addMarket.selector;
-    globalConfigurationHarnessSelectors[2] = GlobalConfigurationHarness.exposed_removeMarket.selector;
-    globalConfigurationHarnessSelectors[3] =
-        GlobalConfigurationHarness.exposed_configureCollateralLiquidationPriority.selector;
-    globalConfigurationHarnessSelectors[4] =
-        GlobalConfigurationHarness.exposed_removeCollateralFromLiquidationPriority.selector;
-    globalConfigurationHarnessSelectors[5] =
-        GlobalConfigurationHarness.workaround_getAccountIdWithActivePositions.selector;
-    globalConfigurationHarnessSelectors[6] =
-        GlobalConfigurationHarness.workaround_getAccountsIdsWithActivePositionsLength.selector;
-    globalConfigurationHarnessSelectors[7] = GlobalConfigurationHarness.workaround_getTradingAccountToken.selector;
-    globalConfigurationHarnessSelectors[8] = GlobalConfigurationHarness.workaround_getUsdToken.selector;
-    globalConfigurationHarnessSelectors[9] =
-        GlobalConfigurationHarness.workaround_getCollateralLiquidationPriority.selector;
-    globalConfigurationHarnessSelectors[10] =
-        GlobalConfigurationHarness.workaround_getSequencerUptimeFeedByChainId.selector;
-    globalConfigurationHarnessSelectors[11] = GlobalConfigurationHarness.workaround_getMaxPositionsPerAccount.selector;
->>>>>>> 171564c6
+    perpsEngineConfigurationHarnessSelectors[11] =
+        PerpsEngineConfigurationHarness.workaround_getMaxPositionsPerAccount.selector;
 
     bytes4[] memory marginCollateralConfigurationHarnessSelectors = new bytes4[](6);
     marginCollateralConfigurationHarnessSelectors[0] =
@@ -451,9 +428,6 @@
     tradingAccountHarnessSelectors[21] =
         TradingAccountHarness.workaround_getIfMarginCollateralBalanceX18ContainsTheCollateral.selector;
 
-<<<<<<< HEAD
-    selectors[0] = perpsEngineConfigurationHarnessSelectors;
-=======
     bytes4[] memory referralHarnessSelectors = new bytes4[](2);
     referralHarnessSelectors[0] = ReferralHarness.exposed_Referral_load.selector;
     referralHarnessSelectors[1] = ReferralHarness.exposed_Referral_getReferrerAddress.selector;
@@ -462,8 +436,7 @@
     customReferralConfigurationHarnessSelectors[0] =
         CustomReferralConfigurationHarness.exposed_CustomReferralConfiguration_load.selector;
 
-    selectors[0] = globalConfigurationHarnessSelectors;
->>>>>>> 171564c6
+    selectors[0] = perpsEngineConfigurationHarnessSelectors;
     selectors[1] = marginCollateralConfigurationHarnessSelectors;
     selectors[2] = marketConfigurationHarnessSelectors;
     selectors[3] = marketOrderHarnessSelectors;
