// SPDX-License-Identifier: UNLICENSED
pragma solidity 0.8.25;

// Zaros dependencies
import { RootProxy } from "@zaros/tree-proxy/RootProxy.sol";
import { UpgradeBranch } from "@zaros/tree-proxy/branches/UpgradeBranch.sol";
import { LookupBranch } from "@zaros/tree-proxy/branches/LookupBranch.sol";
import { PerpsEngineConfigurationBranch } from "@zaros/perpetuals/branches/PerpsEngineConfigurationBranch.sol";
import { LiquidationBranch } from "@zaros/perpetuals/branches/LiquidationBranch.sol";
import { OrderBranch } from "@zaros/perpetuals/branches/OrderBranch.sol";
import { PerpMarketBranch } from "@zaros/perpetuals/branches/PerpMarketBranch.sol";
import { TradingAccountBranch } from "@zaros/perpetuals/branches/TradingAccountBranch.sol";
import { SettlementBranch } from "@zaros/perpetuals/branches/SettlementBranch.sol";
import { TradingAccountBranchTestnet } from "testnet/branches/TradingAccountBranchTestnet.sol";
import { PerpsEngineConfigurationHarness } from "test/harnesses/perpetuals/leaves/PerpsEngineConfigurationHarness.sol";
import { MarginCollateralConfigurationHarness } from
    "test/harnesses/perpetuals/leaves/MarginCollateralConfigurationHarness.sol";
import { MarketConfigurationHarness } from "test/harnesses/perpetuals/leaves/MarketConfigurationHarness.sol";
import { MarketOrderHarness } from "test/harnesses/perpetuals/leaves/MarketOrderHarness.sol";
import { PerpMarketHarness } from "test/harnesses/perpetuals/leaves/PerpMarketHarness.sol";
import { PositionHarness } from "test/harnesses/perpetuals/leaves/PositionHarness.sol";
import { SettlementConfigurationHarness } from "test/harnesses/perpetuals/leaves/SettlementConfigurationHarness.sol";
import { TradingAccountHarness } from "test/harnesses/perpetuals/leaves/TradingAccountHarness.sol";
import { ReferralHarness } from "test/harnesses/perpetuals/leaves/ReferralHarness.sol";
import { CustomReferralConfigurationHarness } from
    "test/harnesses/perpetuals/leaves/CustomReferralConfigurationHarness.sol";
import { MarketMakingEngineConfigurationBranch } from
    "@zaros/market-making/branches/MarketMakingEngineConfigurationBranch.sol";
import { VaultRouterBranch } from "@zaros/market-making/branches/VaultRouterBranch.sol";
import { VaultHarness } from "test/harnesses/market-making/leaves/VaultHarness.sol";
import { WithdrawalRequestHarness } from "test/harnesses/market-making/leaves/WithdrawalRequestHarness.sol";
import { CollateralHarness } from "test/harnesses/market-making/leaves/CollateralHarness.sol";

// Open Zeppelin Upgradeable dependencies
import { EIP712Upgradeable } from "@openzeppelin-upgradeable/utils/cryptography/EIP712Upgradeable.sol";
import { OwnableUpgradeable } from "@openzeppelin-upgradeable/access/OwnableUpgradeable.sol";

// Forge dependencies
import { console } from "forge-std/console.sol";

// Perps Engine

function deployPerpsEngineBranches(bool isTestnet) returns (address[] memory) {
    address[] memory branches = new address[](8);

    address upgradeBranch = address(new UpgradeBranch());
    console.log("UpgradeBranch: ", upgradeBranch);

    address lookupBranch = address(new LookupBranch());
    console.log("LookupBranch: ", lookupBranch);

    address liquidationBranch = address(new LiquidationBranch());
    console.log("LiquidationBranch: ", liquidationBranch);

    address orderBranch = address(new OrderBranch());
    console.log("OrderBranch: ", orderBranch);

    address perpMarketBranch = address(new PerpMarketBranch());
    console.log("PerpMarketBranch: ", perpMarketBranch);

    address settlementBranch = address(new SettlementBranch());
    console.log("SettlementBranch: ", settlementBranch);

    address perpsEngineConfigurationBranch;
    address tradingAccountBranch;

    perpsEngineConfigurationBranch = address(new PerpsEngineConfigurationBranch());

    if (isTestnet) {
        tradingAccountBranch = address(new TradingAccountBranchTestnet());
    } else {
        tradingAccountBranch = address(new TradingAccountBranch());
    }
    console.log("PerpsEngineConfigurationBranch: ", perpsEngineConfigurationBranch);
    console.log("TradingAccountBranch: ", tradingAccountBranch);

    branches[0] = upgradeBranch;
    branches[1] = lookupBranch;
    branches[2] = perpsEngineConfigurationBranch;
    branches[3] = liquidationBranch;
    branches[4] = orderBranch;
    branches[5] = perpMarketBranch;
    branches[6] = tradingAccountBranch;
    branches[7] = settlementBranch;

    return branches;
}

function getPerpsEngineBranchesSelectors(bool isTestnet) pure returns (bytes4[][] memory) {
    bytes4[][] memory selectors = new bytes4[][](8);

    bytes4[] memory upgradeBranchSelectors = new bytes4[](2);

    upgradeBranchSelectors[0] = UpgradeBranch.upgrade.selector;
    upgradeBranchSelectors[1] = OwnableUpgradeable.transferOwnership.selector;

    bytes4[] memory lookupBranchSelectors = new bytes4[](4);

    lookupBranchSelectors[0] = LookupBranch.branches.selector;
    lookupBranchSelectors[1] = LookupBranch.branchFunctionSelectors.selector;
    lookupBranchSelectors[2] = LookupBranch.branchAddresses.selector;
    lookupBranchSelectors[3] = LookupBranch.branchAddress.selector;

    bytes4[] memory perpsEngineConfigurationBranchSelectors = new bytes4[](15);

    perpsEngineConfigurationBranchSelectors[0] =
        PerpsEngineConfigurationBranch.getAccountsWithActivePositions.selector;
    perpsEngineConfigurationBranchSelectors[1] =
        PerpsEngineConfigurationBranch.getMarginCollateralConfiguration.selector;
    perpsEngineConfigurationBranchSelectors[2] = PerpsEngineConfigurationBranch.setTradingAccountToken.selector;
    perpsEngineConfigurationBranchSelectors[3] =
        PerpsEngineConfigurationBranch.configureCollateralLiquidationPriority.selector;
    perpsEngineConfigurationBranchSelectors[4] = PerpsEngineConfigurationBranch.configureLiquidators.selector;
    perpsEngineConfigurationBranchSelectors[5] = PerpsEngineConfigurationBranch.configureMarginCollateral.selector;
    perpsEngineConfigurationBranchSelectors[6] =
        PerpsEngineConfigurationBranch.removeCollateralFromLiquidationPriority.selector;
    perpsEngineConfigurationBranchSelectors[7] = PerpsEngineConfigurationBranch.configureSystemParameters.selector;
    perpsEngineConfigurationBranchSelectors[8] = PerpsEngineConfigurationBranch.createPerpMarket.selector;
    perpsEngineConfigurationBranchSelectors[9] = PerpsEngineConfigurationBranch.updatePerpMarketConfiguration.selector;
    perpsEngineConfigurationBranchSelectors[10] = PerpsEngineConfigurationBranch.updatePerpMarketStatus.selector;
    perpsEngineConfigurationBranchSelectors[11] =
        PerpsEngineConfigurationBranch.updateSettlementConfiguration.selector;
    perpsEngineConfigurationBranchSelectors[12] = PerpsEngineConfigurationBranch.setUsdToken.selector;
    perpsEngineConfigurationBranchSelectors[13] =
        PerpsEngineConfigurationBranch.getCustomReferralCodeReferrer.selector;
    perpsEngineConfigurationBranchSelectors[14] = PerpsEngineConfigurationBranch.createCustomReferralCode.selector;

    bytes4[] memory liquidationBranchSelectors = new bytes4[](2);

    liquidationBranchSelectors[0] = LiquidationBranch.checkLiquidatableAccounts.selector;
    liquidationBranchSelectors[1] = LiquidationBranch.liquidateAccounts.selector;

    bytes4[] memory orderBranchSelectors = new bytes4[](7);

    orderBranchSelectors[0] = OrderBranch.getConfiguredOrderFees.selector;
    orderBranchSelectors[1] = OrderBranch.simulateTrade.selector;
    orderBranchSelectors[2] = OrderBranch.getMarginRequirementForTrade.selector;
    orderBranchSelectors[3] = OrderBranch.getActiveMarketOrder.selector;
    orderBranchSelectors[4] = OrderBranch.createMarketOrder.selector;
    orderBranchSelectors[5] = OrderBranch.cancelAllOffchainOrders.selector;
    orderBranchSelectors[6] = OrderBranch.cancelMarketOrder.selector;

    bytes4[] memory perpMarketBranchSelectors = new bytes4[](11);

    perpMarketBranchSelectors[0] = PerpMarketBranch.getName.selector;
    perpMarketBranchSelectors[1] = PerpMarketBranch.getSymbol.selector;
    perpMarketBranchSelectors[2] = PerpMarketBranch.getMaxOpenInterest.selector;
    perpMarketBranchSelectors[3] = PerpMarketBranch.getMaxSkew.selector;
    perpMarketBranchSelectors[4] = PerpMarketBranch.getSkew.selector;
    perpMarketBranchSelectors[5] = PerpMarketBranch.getOpenInterest.selector;
    perpMarketBranchSelectors[6] = PerpMarketBranch.getMarkPrice.selector;
    perpMarketBranchSelectors[7] = PerpMarketBranch.getSettlementConfiguration.selector;
    perpMarketBranchSelectors[8] = PerpMarketBranch.getFundingRate.selector;
    perpMarketBranchSelectors[9] = PerpMarketBranch.getFundingVelocity.selector;
    perpMarketBranchSelectors[10] = PerpMarketBranch.getPerpMarketConfiguration.selector;

    bytes4[] memory tradingAccountBranchSelectors = new bytes4[](isTestnet ? 15 : 13);

    tradingAccountBranchSelectors[0] = TradingAccountBranch.getTradingAccountToken.selector;
    tradingAccountBranchSelectors[1] = TradingAccountBranch.getAccountMarginCollateralBalance.selector;
    tradingAccountBranchSelectors[2] = TradingAccountBranch.getAccountEquityUsd.selector;
    tradingAccountBranchSelectors[3] = TradingAccountBranch.getAccountMarginBreakdown.selector;
    tradingAccountBranchSelectors[4] = TradingAccountBranch.getAccountTotalUnrealizedPnl.selector;
    tradingAccountBranchSelectors[5] = TradingAccountBranch.getAccountLeverage.selector;
    tradingAccountBranchSelectors[6] = TradingAccountBranch.getPositionState.selector;
    tradingAccountBranchSelectors[7] = TradingAccountBranch.createTradingAccount.selector;
    tradingAccountBranchSelectors[8] = TradingAccountBranch.createTradingAccountAndMulticall.selector;
    tradingAccountBranchSelectors[9] = TradingAccountBranch.depositMargin.selector;
    tradingAccountBranchSelectors[10] = TradingAccountBranch.withdrawMargin.selector;
    tradingAccountBranchSelectors[11] = TradingAccountBranch.notifyAccountTransfer.selector;
    tradingAccountBranchSelectors[12] = TradingAccountBranch.getUserReferralData.selector;

    if (isTestnet) {
        tradingAccountBranchSelectors[13] = TradingAccountBranchTestnet.isUserAccountCreated.selector;
        tradingAccountBranchSelectors[14] = TradingAccountBranchTestnet.createTradingAccountWithSender.selector;
    }

    bytes4[] memory settlementBranchSelectors = new bytes4[](4);

    settlementBranchSelectors[0] = EIP712Upgradeable.eip712Domain.selector;
    settlementBranchSelectors[1] = SettlementBranch.DOMAIN_SEPARATOR.selector;
    settlementBranchSelectors[2] = SettlementBranch.fillMarketOrder.selector;
    settlementBranchSelectors[3] = SettlementBranch.fillOffchainOrders.selector;

    selectors[0] = upgradeBranchSelectors;
    selectors[1] = lookupBranchSelectors;
    selectors[2] = perpsEngineConfigurationBranchSelectors;
    selectors[3] = liquidationBranchSelectors;
    selectors[4] = orderBranchSelectors;
    selectors[5] = perpMarketBranchSelectors;
    selectors[6] = tradingAccountBranchSelectors;
    selectors[7] = settlementBranchSelectors;

    return selectors;
}

function getPerpsEngineInitializables(address[] memory branches) pure returns (address[] memory) {
    address[] memory initializables = new address[](1);

    address upgradeBranch = branches[0];

    initializables[0] = upgradeBranch;

    return initializables;
}

<<<<<<< HEAD
function getPerpsEngineInitializePayloads(
    address deployer
)
    pure
    returns (bytes[] memory)
{
=======
function getInitializePayloads(address deployer) pure returns (bytes[] memory) {
>>>>>>> 4cc62abd
    bytes[] memory initializePayloads = new bytes[](1);

    bytes memory rootUpgradeInitializeData = abi.encodeWithSelector(UpgradeBranch.initialize.selector, deployer);

    initializePayloads = new bytes[](1);

    initializePayloads[0] = rootUpgradeInitializeData;

    return initializePayloads;
}

function deployPerpsEngineHarnesses(RootProxy.BranchUpgrade[] memory branchUpgrades)
    returns (RootProxy.BranchUpgrade[] memory)
{
    address[] memory harnesses = deployPerpsEngineAddressHarnesses();

    bytes4[][] memory harnessesSelectors = getPerpsEngineHarnessesSelectors();

    RootProxy.BranchUpgrade[] memory harnessesUpgrades =
        getBranchUpgrades(harnesses, harnessesSelectors, RootProxy.BranchUpgradeAction.Add);

    uint256 cachedBranchUpgradesLength = branchUpgrades.length;

    uint256 maxLength = cachedBranchUpgradesLength + harnessesUpgrades.length;

    RootProxy.BranchUpgrade[] memory brancheAndHarnessesUpgrades = new RootProxy.BranchUpgrade[](maxLength);

    for (uint256 i; i < maxLength; i++) {
        brancheAndHarnessesUpgrades[i] =
            i < cachedBranchUpgradesLength ? branchUpgrades[i] : harnessesUpgrades[i - cachedBranchUpgradesLength];
    }

    return brancheAndHarnessesUpgrades;
}

function deployPerpsEngineAddressHarnesses() returns (address[] memory) {
    address[] memory addressHarnesses = new address[](10);

    address perpsEngineConfigurationHarness = address(new PerpsEngineConfigurationHarness());
    console.log("PerpsEngineConfigurationHarness: ", perpsEngineConfigurationHarness);

    address marginCollateralConfigurationHarness = address(new MarginCollateralConfigurationHarness());
    console.log("MarginCollateralConfigurationHarness: ", marginCollateralConfigurationHarness);

    address marketConfigurationHarness = address(new MarketConfigurationHarness());
    console.log("MarketConfigurationHarness: ", marketConfigurationHarness);

    address marketOrderHarness = address(new MarketOrderHarness());
    console.log("MarketOrderHarness: ", marketOrderHarness);

    address perpMarketHarness = address(new PerpMarketHarness());
    console.log("PerpMarketHarness: ", perpMarketHarness);

    address positionHarness = address(new PositionHarness());
    console.log("PositionHarness: ", positionHarness);

    address settlementConfigurationHarness = address(new SettlementConfigurationHarness());
    console.log("SettlementConfigurationHarness: ", settlementConfigurationHarness);

    address tradingAccountHarness = address(new TradingAccountHarness());
    console.log("TradingAccountHarness: ", tradingAccountHarness);

    addressHarnesses[0] = perpsEngineConfigurationHarness;
    address referralHarness = address(new ReferralHarness());
    console.log("ReferralHarness: ", referralHarness);

    address customReferralConfigurationHarness = address(new CustomReferralConfigurationHarness());
    console.log("CustomReferralConfiguration: ", customReferralConfigurationHarness);

    addressHarnesses[0] = perpsEngineConfigurationHarness;
    addressHarnesses[1] = marginCollateralConfigurationHarness;
    addressHarnesses[2] = marketConfigurationHarness;
    addressHarnesses[3] = marketOrderHarness;
    addressHarnesses[4] = perpMarketHarness;
    addressHarnesses[5] = positionHarness;
    addressHarnesses[6] = settlementConfigurationHarness;
    addressHarnesses[7] = tradingAccountHarness;
    addressHarnesses[8] = referralHarness;
    addressHarnesses[9] = customReferralConfigurationHarness;

    return addressHarnesses;
}

function getPerpsEngineHarnessesSelectors() pure returns (bytes4[][] memory) {
    bytes4[][] memory selectors = new bytes4[][](10);

    bytes4[] memory perpsEngineConfigurationHarnessSelectors = new bytes4[](12);
    perpsEngineConfigurationHarnessSelectors[0] =
        PerpsEngineConfigurationHarness.exposed_checkMarketIsEnabled.selector;
    perpsEngineConfigurationHarnessSelectors[1] = PerpsEngineConfigurationHarness.exposed_addMarket.selector;
    perpsEngineConfigurationHarnessSelectors[2] = PerpsEngineConfigurationHarness.exposed_removeMarket.selector;
    perpsEngineConfigurationHarnessSelectors[3] =
        PerpsEngineConfigurationHarness.exposed_configureCollateralLiquidationPriority.selector;
    perpsEngineConfigurationHarnessSelectors[4] =
        PerpsEngineConfigurationHarness.exposed_removeCollateralFromLiquidationPriority.selector;
    perpsEngineConfigurationHarnessSelectors[5] =
        PerpsEngineConfigurationHarness.workaround_getAccountIdWithActivePositions.selector;
    perpsEngineConfigurationHarnessSelectors[6] =
        PerpsEngineConfigurationHarness.workaround_getAccountsIdsWithActivePositionsLength.selector;
    perpsEngineConfigurationHarnessSelectors[7] =
        PerpsEngineConfigurationHarness.workaround_getTradingAccountToken.selector;
    perpsEngineConfigurationHarnessSelectors[8] = PerpsEngineConfigurationHarness.workaround_getUsdToken.selector;
    perpsEngineConfigurationHarnessSelectors[9] =
        PerpsEngineConfigurationHarness.workaround_getCollateralLiquidationPriority.selector;
    perpsEngineConfigurationHarnessSelectors[10] =
        PerpsEngineConfigurationHarness.workaround_getMaxPositionsPerAccount.selector;
    perpsEngineConfigurationHarnessSelectors[11] =
        PerpsEngineConfigurationHarness.workaround_getLiquidationFeeUsdX18.selector;

    bytes4[] memory marginCollateralConfigurationHarnessSelectors = new bytes4[](6);
    marginCollateralConfigurationHarnessSelectors[0] =
        MarginCollateralConfigurationHarness.exposed_MarginCollateral_load.selector;
    marginCollateralConfigurationHarnessSelectors[1] =
        MarginCollateralConfigurationHarness.exposed_convertTokenAmountToUd60x18.selector;
    marginCollateralConfigurationHarnessSelectors[2] =
        MarginCollateralConfigurationHarness.exposed_convertUd60x18ToTokenAmount.selector;
    marginCollateralConfigurationHarnessSelectors[3] = MarginCollateralConfigurationHarness.exposed_getPrice.selector;
    marginCollateralConfigurationHarnessSelectors[4] = MarginCollateralConfigurationHarness.exposed_configure.selector;
    marginCollateralConfigurationHarnessSelectors[5] =
        MarginCollateralConfigurationHarness.workaround_getTotalDeposited.selector;

    bytes4[] memory marketConfigurationHarnessSelectors = new bytes4[](1);
    marketConfigurationHarnessSelectors[0] = MarketConfigurationHarness.exposed_update.selector;

    bytes4[] memory marketOrderHarnessSelectors = new bytes4[](5);
    marketOrderHarnessSelectors[0] = MarketOrderHarness.exposed_MarketOrder_load.selector;
    marketOrderHarnessSelectors[1] = MarketOrderHarness.exposed_MarketOrder_loadExisting.selector;
    marketOrderHarnessSelectors[2] = MarketOrderHarness.exposed_update.selector;
    marketOrderHarnessSelectors[3] = MarketOrderHarness.exposed_clear.selector;
    marketOrderHarnessSelectors[4] = MarketOrderHarness.exposed_checkPendingOrder.selector;

    bytes4[] memory perpMarketHarnessSelectors = new bytes4[](14);
    perpMarketHarnessSelectors[0] = PerpMarketHarness.exposed_PerpMarket_load.selector;
    perpMarketHarnessSelectors[1] = PerpMarketHarness.exposed_getIndexPrice.selector;
    perpMarketHarnessSelectors[2] = PerpMarketHarness.exposed_getMarkPrice.selector;
    perpMarketHarnessSelectors[3] = PerpMarketHarness.exposed_getCurrentFundingRate.selector;
    perpMarketHarnessSelectors[4] = PerpMarketHarness.exposed_getCurrentFundingVelocity.selector;
    perpMarketHarnessSelectors[5] = PerpMarketHarness.exposed_getOrderFeeUsd.selector;
    perpMarketHarnessSelectors[6] = PerpMarketHarness.exposed_getNextFundingFeePerUnit.selector;
    perpMarketHarnessSelectors[7] = PerpMarketHarness.exposed_getPendingFundingFeePerUnit.selector;
    perpMarketHarnessSelectors[8] = PerpMarketHarness.exposed_getProportionalElapsedSinceLastFunding.selector;
    perpMarketHarnessSelectors[9] = PerpMarketHarness.exposed_checkOpenInterestLimits.selector;
    perpMarketHarnessSelectors[10] = PerpMarketHarness.exposed_checkTradeSize.selector;
    perpMarketHarnessSelectors[11] = PerpMarketHarness.exposed_updateFunding.selector;
    perpMarketHarnessSelectors[12] = PerpMarketHarness.exposed_updateOpenInterest.selector;
    perpMarketHarnessSelectors[13] = PerpMarketHarness.exposed_create.selector;

    bytes4[] memory positionHarnessSelectors = new bytes4[](9);
    positionHarnessSelectors[0] = PositionHarness.exposed_Position_load.selector;
    positionHarnessSelectors[1] = PositionHarness.exposed_getState.selector;
    positionHarnessSelectors[2] = PositionHarness.exposed_update.selector;
    positionHarnessSelectors[3] = PositionHarness.exposed_clear.selector;
    positionHarnessSelectors[4] = PositionHarness.exposed_getAccruedFunding.selector;
    positionHarnessSelectors[5] = PositionHarness.exposed_getMarginRequirements.selector;
    positionHarnessSelectors[6] = PositionHarness.exposed_getNotionalValue.selector;
    positionHarnessSelectors[7] = PositionHarness.exposed_getUnrealizedPnl.selector;
    positionHarnessSelectors[8] = PositionHarness.exposed_isNotionalValueIncreasing.selector;

    bytes4[] memory settlementConfigurationHarnessSelectors = new bytes4[](6);
    settlementConfigurationHarnessSelectors[0] =
        SettlementConfigurationHarness.exposed_SettlementConfiguration_load.selector;
    settlementConfigurationHarnessSelectors[1] =
        SettlementConfigurationHarness.exposed_checkIsSettlementEnabled.selector;
    settlementConfigurationHarnessSelectors[2] =
        SettlementConfigurationHarness.exposed_requireDataStreamsReportIsVaid.selector;
    settlementConfigurationHarnessSelectors[3] = SettlementConfigurationHarness.exposed_update.selector;
    settlementConfigurationHarnessSelectors[4] = SettlementConfigurationHarness.exposed_verifyOffchainPrice.selector;
    settlementConfigurationHarnessSelectors[5] =
        SettlementConfigurationHarness.exposed_verifyDataStreamsReport.selector;

    bytes4[] memory tradingAccountHarnessSelectors = new bytes4[](24);
    tradingAccountHarnessSelectors[0] = TradingAccountHarness.exposed_TradingAccount_loadExisting.selector;
    tradingAccountHarnessSelectors[1] = TradingAccountHarness.exposed_loadExistingAccountAndVerifySender.selector;
    tradingAccountHarnessSelectors[2] = TradingAccountHarness.exposed_validatePositionsLimit.selector;
    tradingAccountHarnessSelectors[3] = TradingAccountHarness.exposed_validateMarginRequirements.selector;
    tradingAccountHarnessSelectors[4] = TradingAccountHarness.exposed_getMarginCollateralBalance.selector;
    tradingAccountHarnessSelectors[5] = TradingAccountHarness.exposed_getEquityUsd.selector;
    tradingAccountHarnessSelectors[6] = TradingAccountHarness.exposed_getMarginBalanceUsd.selector;
    tradingAccountHarnessSelectors[7] =
        TradingAccountHarness.exposed_getAccountMarginRequirementUsdAndUnrealizedPnlUsd.selector;
    tradingAccountHarnessSelectors[8] = TradingAccountHarness.exposed_getAccontUnrealizedPnlUsd.selector;
    tradingAccountHarnessSelectors[9] = TradingAccountHarness.exposed_verifySender.selector;
    tradingAccountHarnessSelectors[10] = TradingAccountHarness.exposed_isLiquidatable.selector;
    tradingAccountHarnessSelectors[11] = TradingAccountHarness.exposed_create.selector;
    tradingAccountHarnessSelectors[12] = TradingAccountHarness.exposed_deposit.selector;
    tradingAccountHarnessSelectors[13] = TradingAccountHarness.exposed_withdraw.selector;
    tradingAccountHarnessSelectors[14] = TradingAccountHarness.exposed_withdrawMarginUsd.selector;
    tradingAccountHarnessSelectors[15] = TradingAccountHarness.exposed_deductAccountMargin.selector;
    tradingAccountHarnessSelectors[16] = TradingAccountHarness.exposed_updateActiveMarkets.selector;
    tradingAccountHarnessSelectors[17] = TradingAccountHarness.exposed_isMarketWithActivePosition.selector;
    tradingAccountHarnessSelectors[18] = TradingAccountHarness.workaround_getActiveMarketId.selector;
    tradingAccountHarnessSelectors[19] = TradingAccountHarness.workaround_getActiveMarketsIdsLength.selector;
    tradingAccountHarnessSelectors[20] = TradingAccountHarness.workaround_getNonce.selector;
    tradingAccountHarnessSelectors[21] = TradingAccountHarness.workaround_hasOffchainOrderBeenFilled.selector;
    tradingAccountHarnessSelectors[22] =
        TradingAccountHarness.workaround_getIfMarginCollateralBalanceX18ContainsTheCollateral.selector;
    tradingAccountHarnessSelectors[23] = TradingAccountHarness.workaround_getTradingAccountIdAndOwner.selector;

    bytes4[] memory referralHarnessSelectors = new bytes4[](2);
    referralHarnessSelectors[0] = ReferralHarness.exposed_Referral_load.selector;
    referralHarnessSelectors[1] = ReferralHarness.exposed_Referral_getReferrerAddress.selector;

    bytes4[] memory customReferralConfigurationHarnessSelectors = new bytes4[](1);
    customReferralConfigurationHarnessSelectors[0] =
        CustomReferralConfigurationHarness.exposed_CustomReferralConfiguration_load.selector;

    selectors[0] = perpsEngineConfigurationHarnessSelectors;
    selectors[1] = marginCollateralConfigurationHarnessSelectors;
    selectors[2] = marketConfigurationHarnessSelectors;
    selectors[3] = marketOrderHarnessSelectors;
    selectors[4] = perpMarketHarnessSelectors;
    selectors[5] = positionHarnessSelectors;
    selectors[6] = settlementConfigurationHarnessSelectors;
    selectors[7] = tradingAccountHarnessSelectors;
    selectors[8] = referralHarnessSelectors;
    selectors[9] = customReferralConfigurationHarnessSelectors;

    return selectors;
}

// Market Making Engine

function deployMarketMakingEngineBranches() returns (address[] memory) {
    address[] memory branches = new address[](2);

    address marketMakingEnginConfigBranch = address(new MarketMakingEngineConfigurationBranch());
    console.log("MarketMakingEnginConfigBranch: ", marketMakingEnginConfigBranch);

    address vaultRouterBranch = address(new VaultRouterBranch());
    console.log("VaultRouterBranch: ", vaultRouterBranch);

    branches[0] = marketMakingEnginConfigBranch;
    branches[1] = vaultRouterBranch;

    return branches;
}

function getMarketMakingEngineInitializables(address[] memory branches) pure returns (address[] memory) {
    address[] memory initializables = new address[](1);

    address marketMakingEnginConfigBranch = branches[0];

    initializables[0] = marketMakingEnginConfigBranch;

    return initializables;
}

function getMarketMakingEngineInitPayloads(
    address perpsEngine,
    address usdzToken,
    address owner
)
    pure
    returns (bytes[] memory)
{
    bytes[] memory initializePayloads = new bytes[](1);

    bytes memory marketMakingEngineInitializeData = abi.encodeWithSelector(
        MarketMakingEngineConfigurationBranch.initialize.selector, usdzToken, perpsEngine, owner
    );

    initializePayloads[0] = marketMakingEngineInitializeData;

    return initializePayloads;
}

function getMarketMakerBranchesSelectors() pure returns (bytes4[][] memory) {
    bytes4[][] memory selectors = new bytes4[][](2);

    bytes4[] memory marketMakingEngineConfigBranchSelectors = new bytes4[](7);
    marketMakingEngineConfigBranchSelectors[0] =
        MarketMakingEngineConfigurationBranch.configureSequencerUptimeFeed.selector;
    marketMakingEngineConfigBranchSelectors[1] =
        MarketMakingEngineConfigurationBranch.configureSystemParameters.selector;
    marketMakingEngineConfigBranchSelectors[2] =
        MarketMakingEngineConfigurationBranch.createCustomReferralCode.selector;
    marketMakingEngineConfigBranchSelectors[3] = MarketMakingEngineConfigurationBranch.createVault.selector;
    marketMakingEngineConfigBranchSelectors[4] =
        MarketMakingEngineConfigurationBranch.getCustomReferralCodeReferrer.selector;
    marketMakingEngineConfigBranchSelectors[5] = MarketMakingEngineConfigurationBranch.initialize.selector;
    marketMakingEngineConfigBranchSelectors[6] =
        MarketMakingEngineConfigurationBranch.updateVaultConfiguration.selector;

    bytes4[] memory vaultRouterBranchSelectors = new bytes4[](8);
    vaultRouterBranchSelectors[0] = VaultRouterBranch.deposit.selector;
    vaultRouterBranchSelectors[1] = VaultRouterBranch.getIndexTokenSwapRate.selector;
    vaultRouterBranchSelectors[2] = VaultRouterBranch.getVaultData.selector;
    vaultRouterBranchSelectors[3] = VaultRouterBranch.initiateWithdrawal.selector;
    vaultRouterBranchSelectors[4] = VaultRouterBranch.redeem.selector;
    vaultRouterBranchSelectors[5] = VaultRouterBranch.stake.selector;
    vaultRouterBranchSelectors[6] = VaultRouterBranch.unstake.selector;
    vaultRouterBranchSelectors[7] = VaultRouterBranch.getVaultAssetSwapRate.selector;

    selectors[0] = marketMakingEngineConfigBranchSelectors;
    selectors[1] = vaultRouterBranchSelectors;

    return selectors;
}

function deployMarketMakingHarnesses(RootProxy.BranchUpgrade[] memory branchUpgrades)
    returns (RootProxy.BranchUpgrade[] memory)
{
    address[] memory harnesses = deployMarketMakingAddressHarnesses();

    bytes4[][] memory harnessesSelectors = getMarketMakingHarnessSelectors();

    RootProxy.BranchUpgrade[] memory harnessesUpgrades =
        getBranchUpgrades(harnesses, harnessesSelectors, RootProxy.BranchUpgradeAction.Add);

    uint256 cachedBranchUpgradesLength = branchUpgrades.length;
    uint256 maxLength = cachedBranchUpgradesLength + harnessesUpgrades.length;

    RootProxy.BranchUpgrade[] memory brancheAndHarnessesUpgrades = new RootProxy.BranchUpgrade[](maxLength);

    for (uint256 i; i < maxLength; i++) {
        brancheAndHarnessesUpgrades[i] =
            i < cachedBranchUpgradesLength ? branchUpgrades[i] : harnessesUpgrades[i - cachedBranchUpgradesLength];
    }

    return brancheAndHarnessesUpgrades;
}

function deployMarketMakingAddressHarnesses() returns (address[] memory) {
    address[] memory addressHarnesses = new address[](3);

    address vaultHarness = address(new VaultHarness());
    console.log("VaultHarness: ", vaultHarness);

    address withdrawalRequestHarness = address(new WithdrawalRequestHarness());
    console.log("WithdrawalRequestHarness: ", withdrawalRequestHarness);

    address collateralHarness = address(new CollateralHarness());
    console.log("CollateralHarness: ", collateralHarness);

    addressHarnesses[0] = vaultHarness;
    addressHarnesses[1] = withdrawalRequestHarness;
    addressHarnesses[2] = collateralHarness;

    return addressHarnesses;
}

function getMarketMakingHarnessSelectors() pure returns (bytes4[][] memory) {
    bytes4[][] memory selectors = new bytes4[][](3);

    bytes4[] memory vaultHarnessSelectors = new bytes4[](8);
    vaultHarnessSelectors[0] = VaultHarness.workaround_Vault_getIndexToken.selector;
    vaultHarnessSelectors[1] = VaultHarness.workaround_Vault_getActorStakedShares.selector;
    vaultHarnessSelectors[2] = VaultHarness.workaround_Vault_getTotalStakedShares.selector;
    vaultHarnessSelectors[3] = VaultHarness.workaround_Vault_getWithdrawDelay.selector;
    vaultHarnessSelectors[4] = VaultHarness.workaround_Vault_getDepositCap.selector;
    vaultHarnessSelectors[5] = VaultHarness.exposed_Vault_create.selector;
    vaultHarnessSelectors[6] = VaultHarness.exposed_Vault_update.selector;
    vaultHarnessSelectors[7] = VaultHarness.workaround_Vault_getVaultAsset.selector;

    bytes4[] memory collateralHarnessSelectors = new bytes4[](2);
    collateralHarnessSelectors[0] = CollateralHarness.exposed_Collateral_load.selector;
    collateralHarnessSelectors[1] = CollateralHarness.workaround_Collateral_setParams.selector;

    bytes4[] memory withdrawalRequestHarnessSelectors = new bytes4[](1);
    withdrawalRequestHarnessSelectors[0] = WithdrawalRequestHarness.exposed_WithdrawalRequest_load.selector;

    selectors[0] = vaultHarnessSelectors;
    selectors[1] = withdrawalRequestHarnessSelectors;
    selectors[2] = collateralHarnessSelectors;

    return selectors;
}

// Shared Utils

function getBranchUpgrades(
    address[] memory branches,
    bytes4[][] memory branchesSelectors,
    RootProxy.BranchUpgradeAction action
)
    pure
    returns (RootProxy.BranchUpgrade[] memory)
{
    require(branches.length == branchesSelectors.length, "TreeProxyUtils: branchesSelectors length mismatch");
    RootProxy.BranchUpgrade[] memory branchUpgrades = new RootProxy.BranchUpgrade[](branches.length);

    for (uint256 i; i < branches.length; i++) {
        bytes4[] memory selectors = branchesSelectors[i];
        branchUpgrades[i] = RootProxy.BranchUpgrade({ branch: branches[i], action: action, selectors: selectors });
    }

    return branchUpgrades;
}<|MERGE_RESOLUTION|>--- conflicted
+++ resolved
@@ -204,16 +204,12 @@
     return initializables;
 }
 
-<<<<<<< HEAD
 function getPerpsEngineInitializePayloads(
     address deployer
 )
     pure
     returns (bytes[] memory)
 {
-=======
-function getInitializePayloads(address deployer) pure returns (bytes[] memory) {
->>>>>>> 4cc62abd
     bytes[] memory initializePayloads = new bytes[](1);
 
     bytes memory rootUpgradeInitializeData = abi.encodeWithSelector(UpgradeBranch.initialize.selector, deployer);
@@ -472,7 +468,7 @@
     bytes[] memory initializePayloads = new bytes[](1);
 
     bytes memory marketMakingEngineInitializeData = abi.encodeWithSelector(
-        MarketMakingEngineConfigurationBranch.initialize.selector, usdzToken, perpsEngine, owner
+        MarketMakingEngineConfigurationBranch.initialize.selector, usdzToken, owner
     );
 
     initializePayloads[0] = marketMakingEngineInitializeData;
@@ -483,18 +479,16 @@
 function getMarketMakerBranchesSelectors() pure returns (bytes4[][] memory) {
     bytes4[][] memory selectors = new bytes4[][](2);
 
-    bytes4[] memory marketMakingEngineConfigBranchSelectors = new bytes4[](7);
+    bytes4[] memory marketMakingEngineConfigBranchSelectors = new bytes4[](6);
     marketMakingEngineConfigBranchSelectors[0] =
-        MarketMakingEngineConfigurationBranch.configureSequencerUptimeFeed.selector;
+        MarketMakingEngineConfigurationBranch.configureSystemParameters.selector;
     marketMakingEngineConfigBranchSelectors[1] =
-        MarketMakingEngineConfigurationBranch.configureSystemParameters.selector;
-    marketMakingEngineConfigBranchSelectors[2] =
         MarketMakingEngineConfigurationBranch.createCustomReferralCode.selector;
-    marketMakingEngineConfigBranchSelectors[3] = MarketMakingEngineConfigurationBranch.createVault.selector;
-    marketMakingEngineConfigBranchSelectors[4] =
+    marketMakingEngineConfigBranchSelectors[2] = MarketMakingEngineConfigurationBranch.createVault.selector;
+    marketMakingEngineConfigBranchSelectors[3] =
         MarketMakingEngineConfigurationBranch.getCustomReferralCodeReferrer.selector;
-    marketMakingEngineConfigBranchSelectors[5] = MarketMakingEngineConfigurationBranch.initialize.selector;
-    marketMakingEngineConfigBranchSelectors[6] =
+    marketMakingEngineConfigBranchSelectors[4] = MarketMakingEngineConfigurationBranch.initialize.selector;
+    marketMakingEngineConfigBranchSelectors[5] =
         MarketMakingEngineConfigurationBranch.updateVaultConfiguration.selector;
 
     bytes4[] memory vaultRouterBranchSelectors = new bytes4[](8);
