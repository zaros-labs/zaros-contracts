--- conflicted
+++ resolved
@@ -73,14 +73,9 @@
     string internal constant BTC_USD_MARKET_SYMBOL = "BTC/USD PERP";
     uint128 internal constant BTC_USD_IMR = 0.01e18;
     uint128 internal constant BTC_USD_MMR = 0.005e18;
-<<<<<<< HEAD
     uint128 internal constant BTC_USD_MARGIN_REQUIREMENTS = BTC_USD_IMR + BTC_USD_MMR;
     uint128 internal constant BTC_USD_MAX_OI = 1000e18;
     uint256 internal constant BTC_USD_SKEW_SCALE = 100_000e18;
-=======
-    uint128 internal constant BTC_USD_MAX_OI = 1000e18;
-    uint256 internal constant BTC_USD_SKEW_SCALE = 3e9;
->>>>>>> 8c1cdd9b
     uint128 internal constant BTC_USD_MAX_FUNDING_VELOCITY = 0.025e18;
     uint128 internal constant BTC_USD_SETTLEMENT_DELAY = 1 seconds;
     OrderFees.Data internal btcUsdOrderFees = OrderFees.Data({ makerFee: 0.0004e18, takerFee: 0.0008e18 });
@@ -109,11 +104,7 @@
     uint256 internal constant LINK_USD_SKEW_SCALE = 2e8;
     uint128 internal constant LINK_USD_MAX_FUNDING_VELOCITY = 0.25e18;
     uint248 internal constant LINK_USD_SETTLEMENT_DELAY = 1 seconds;
-<<<<<<< HEAD
-    OrderFees.Data internal linkUsdOrderFees = OrderFees.Data({ makerFee: 0.004e18, takerFee: 0.008e18 });
-=======
-    OrderFees.Data internal linkUsdOrderFee = OrderFees.Data({ makerFee: 0.004e18, takerFee: 0.008e18 });
->>>>>>> 8c1cdd9b
+    OrderFees.Data internal linkUsdOrderFees = OrderFees.Data({ makerFee: 0.0004e18, takerFee: 0.0008e18 });
 
     /// @notice ARB/USD market configuration Constants.
     uint128 internal constant ARB_USD_MARKET_ID = 4;
