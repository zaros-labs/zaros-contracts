--- conflicted
+++ resolved
@@ -86,17 +86,10 @@
         // orderBranchTestnetSelectorsUpdated[0] = OrderBranch.createMarketOrder.selector;
 
         branchUpgrades[0] = (
-<<<<<<< HEAD
-            IRootProxy.BranchUpgrade({
+            RootProxy.BranchUpgrade({
                 branch: address(globalConfigurationBranchTestnet),
-                action: IRootProxy.BranchUpgradeAction.Add,
+                action: RootProxy.BranchUpgradeAction.Add,
                 selectors: globalConfigurationBranchTestnetSelectorsAdded
-=======
-            RootProxy.BranchUpgrade({
-                branch: address(tradingAccountBranchTestnet),
-                action: RootProxy.BranchUpgradeAction.Replace,
-                selectors: tradingAccountBranchTestnetSelectorsUpdated
->>>>>>> 23d544b2
             })
         );
 
