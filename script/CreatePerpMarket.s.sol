// SPDX-License-Identifier: UNLICENSED
pragma solidity 0.8.23;

// Zaros dependencies
import { IVerifierProxy } from "@zaros/external/chainlink/interfaces/IVerifierProxy.sol";
import { MarketOrderKeeper } from "@zaros/external/chainlink/keepers/market-order/MarketOrderKeeper.sol";
import { IPerpsEngine } from "@zaros/markets/perps/interfaces/IPerpsEngine.sol";
import { IGlobalConfigurationModule } from "@zaros/markets/perps/interfaces/IGlobalConfigurationModule.sol";
import { OrderFees } from "@zaros/markets/perps/storage/OrderFees.sol";
import { SettlementConfiguration } from "@zaros/markets/perps/storage/SettlementConfiguration.sol";
import { BaseScript } from "./Base.s.sol";
import { ProtocolConfiguration } from "./utils/ProtocolConfiguration.sol";

// Open Zeppelin dependencies
import { ERC1967Proxy } from "@openzeppelin/proxy/ERC1967/ERC1967Proxy.sol";

// Forge dependencies
import { console } from "forge-std/console.sol";

// TODO: update limit order strategies
// TODO: update owner and forwarder on keeper initialization
contract CreatePerpMarket is BaseScript, ProtocolConfiguration {
    /*//////////////////////////////////////////////////////////////////////////
                                     VARIABLES
    //////////////////////////////////////////////////////////////////////////*/
    IVerifierProxy internal chainlinkVerifier;

    /*//////////////////////////////////////////////////////////////////////////
                                    CONTRACTS
    //////////////////////////////////////////////////////////////////////////*/
    IPerpsEngine internal perpsEngine;
    address internal settlementFeeReceiver;

    function run(uint256 initialMarketIndex, uint256 finalMarketIndex) public broadcaster {
        perpsEngine = IPerpsEngine(payable(address(vm.envAddress("PERPS_ENGINE"))));
        chainlinkVerifier = IVerifierProxy(vm.envAddress("CHAINLINK_VERIFIER"));
        settlementFeeReceiver = vm.envAddress("SETTLEMENT_FEE_RECEIVER");

<<<<<<< HEAD
=======
        address[] memory priceAdapters = new address[](2);
        priceAdapters[0] = vm.envAddress("ETH_USD_PRICE_FEED");
        priceAdapters[1] = vm.envAddress("LINK_USD_PRICE_FEED");

        string[] memory streamIds = new string[](2);
        streamIds[0] = vm.envString("ETH_USD_STREAM_ID");
        streamIds[1] = vm.envString("LINK_USD_STREAM_ID");

>>>>>>> 3a186a4d
        uint256[] memory filteredIndexMarkets = new uint256[](2);
        filteredIndexMarkets[0] = initialMarketIndex;
        filteredIndexMarkets[1] = finalMarketIndex;

<<<<<<< HEAD
        (MarketConfig[] memory marketsConfig) = getMarketsConfig(filteredIndexMarkets);

        deploySettlementStrategies(marketsConfig);
        deployKeepers();
        configureKeepers(marketsConfig);
=======
        (MarketConfig[] memory marketsConfig) = getMarketsConfig(priceAdapters, streamIds, filteredIndexMarkets);
>>>>>>> 3a186a4d

        for (uint256 i = 0; i < marketsConfig.length; i++) {
            SettlementConfiguration.DataStreamsMarketStrategy memory marketOrderConfigurationData =
            SettlementConfiguration.DataStreamsMarketStrategy({
                chainlinkVerifier: chainlinkVerifier,
                streamId: marketsConfig[i].streamId,
                feedLabel: DATA_STREAMS_FEED_PARAM_KEY,
                queryLabel: DATA_STREAMS_TIME_PARAM_KEY,
                settlementDelay: marketsConfig[i].settlementDelay,
                isPremium: marketsConfig[i].isPremiumFeed
            });

            address marketOrderKeeperImplementation = address(new MarketOrderKeeper());
            console.log("MarketOrderKeeper Implementation: ", marketOrderKeeperImplementation);
            address marketOrderKeeper =
                deployMarketOrderKeeper(marketsConfig[i].marketId, marketOrderKeeperImplementation);

            SettlementConfiguration.Data memory marketOrderConfiguration = SettlementConfiguration.Data({
                strategy: SettlementConfiguration.Strategy.DATA_STREAMS_MARKET,
                isEnabled: true,
                fee: DEFAULT_SETTLEMENT_FEE,
                keeper: marketOrderKeeper,
                data: abi.encode(marketOrderConfigurationData)
            });

            // TODO: configure custom orders and set the API's keeper
            SettlementConfiguration.Data[] memory customOrdersConfigurations;

            perpsEngine.createPerpMarket({
                params: IGlobalConfigurationModule.CreatePerpMarketParams({
                    marketId: marketsConfig[i].marketId,
                    name: marketsConfig[i].marketName,
                    symbol: marketsConfig[i].marketSymbol,
                    priceAdapter: marketsConfig[i].priceAdapter,
                    initialMarginRateX18: marketsConfig[i].imr,
                    maintenanceMarginRateX18: marketsConfig[i].mmr,
                    maxOpenInterest: marketsConfig[i].maxOi,
                    skewScale: marketsConfig[i].skewScale,
                    minTradeSizeX18: marketsConfig[i].minTradeSize,
                    maxFundingVelocity: marketsConfig[i].maxFundingVelocity,
                    marketOrderConfiguration: marketOrderConfiguration,
                    customTriggerStrategies: customOrdersConfigurations,
                    orderFees: marketsConfig[i].orderFees
                })
            });
        }
    }

    function deployMarketOrderKeeper(
        uint128 marketId,
        address marketOrderKeeperImplementation
    )
        internal
        returns (address marketOrderKeeper)
    {
        marketOrderKeeper = address(
            new ERC1967Proxy(
                marketOrderKeeperImplementation,
                abi.encodeWithSelector(
                    MarketOrderKeeper.initialize.selector, deployer, perpsEngine, settlementFeeReceiver, marketId
                )
            )
        );
    }
}<|MERGE_RESOLUTION|>--- conflicted
+++ resolved
@@ -36,30 +36,11 @@
         chainlinkVerifier = IVerifierProxy(vm.envAddress("CHAINLINK_VERIFIER"));
         settlementFeeReceiver = vm.envAddress("SETTLEMENT_FEE_RECEIVER");
 
-<<<<<<< HEAD
-=======
-        address[] memory priceAdapters = new address[](2);
-        priceAdapters[0] = vm.envAddress("ETH_USD_PRICE_FEED");
-        priceAdapters[1] = vm.envAddress("LINK_USD_PRICE_FEED");
-
-        string[] memory streamIds = new string[](2);
-        streamIds[0] = vm.envString("ETH_USD_STREAM_ID");
-        streamIds[1] = vm.envString("LINK_USD_STREAM_ID");
-
->>>>>>> 3a186a4d
         uint256[] memory filteredIndexMarkets = new uint256[](2);
         filteredIndexMarkets[0] = initialMarketIndex;
         filteredIndexMarkets[1] = finalMarketIndex;
 
-<<<<<<< HEAD
         (MarketConfig[] memory marketsConfig) = getMarketsConfig(filteredIndexMarkets);
-
-        deploySettlementStrategies(marketsConfig);
-        deployKeepers();
-        configureKeepers(marketsConfig);
-=======
-        (MarketConfig[] memory marketsConfig) = getMarketsConfig(priceAdapters, streamIds, filteredIndexMarkets);
->>>>>>> 3a186a4d
 
         for (uint256 i = 0; i < marketsConfig.length; i++) {
             SettlementConfiguration.DataStreamsMarketStrategy memory marketOrderConfigurationData =
