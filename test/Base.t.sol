--- conflicted
+++ resolved
@@ -12,12 +12,8 @@
 import { RewardDistributor } from "@zaros/reward-distributor/RewardDistributor.sol";
 import { MockERC20 } from "./mocks/MockERC20.sol";
 import { MockPriceFeed } from "./mocks/MockPriceFeed.sol";
-<<<<<<< HEAD
 import { MockUSDToken } from "./mocks/MockUSDToken.sol";
 import { Constants } from "./utils/Constants.sol";
-=======
-import { MockUsdToken } from "./mocks/MockUsdToken.sol";
->>>>>>> 7fa0054d
 import { Events } from "./utils/Events.sol";
 import { Storage } from "./utils/Storage.sol";
 import { Users, MockPriceAdapters } from "./utils/Types.sol";
