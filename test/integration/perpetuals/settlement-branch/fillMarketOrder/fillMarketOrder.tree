--- conflicted
+++ resolved
@@ -30,21 +30,13 @@
                                 │   ├── it should update the account's position
                                 │   ├── it should deduct the pnl and fees
                                 │   ├── it should transfer the pnl and fees
-<<<<<<< HEAD
                                 │   ├── it should emit a {LogFillOrder} event
-=======
-                                │   ├── it should emit a {LogSettleOrder} event
                                 │   ├── it should delete the market order
->>>>>>> 3a5ac622
                                 └── given the pnl is positive
                                     ├── it should update the funding values
                                     ├── it should update the open interest and skew
                                     ├── it should update the account's active markets
                                     ├── it should update the account's position
                                     ├── it should add the pnl into the account's margin
-<<<<<<< HEAD
                                     ├── it should emit a {LogFillOrder} event
-=======
-                                    ├── it should emit a {LogSettleOrder} event
-                                    ├── it should delete the market order
->>>>>>> 3a5ac622
+                                    ├── it should delete the market order