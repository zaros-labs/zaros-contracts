// SPDX-License-Identifier: UNLICENSED
pragma solidity 0.8.25;

// Zaros dependencies
import { LiquidationBranch } from "@zaros/perpetuals/branches/LiquidationBranch.sol";
import { Position } from "@zaros/perpetuals/leaves/Position.sol";
import { SettlementConfiguration } from "@zaros/perpetuals/leaves/SettlementConfiguration.sol";
import { MarketOrder } from "@zaros/perpetuals/leaves/MarketOrder.sol";
import { LiquidationBranch_Integration_Test } from "../LiquidationBranchIntegration.t.sol";
import { Errors } from "@zaros/utils/Errors.sol";

// PRB Math dependencies
import { UD60x18 } from "@prb-math/UD60x18.sol";
import { SD59x18 } from "@prb-math/SD59x18.sol";

contract LiquidateAccounts_Integration_Test is LiquidationBranch_Integration_Test {
    function test_RevertGiven_TheSenderIsNotARegisteredLiquidator() external {
        uint128[] memory accountsIds = new uint128[](1);

        // it should revert
        vm.expectRevert({ revertData: abi.encodeWithSelector(Errors.LiquidatorNotRegistered.selector, users.naruto) });
        perpsEngine.liquidateAccounts({
            accountsIds: accountsIds,
            marginCollateralRecipient: users.marginCollateralRecipient,
            liquidationFeeRecipient: users.settlementFeeRecipient
        });
    }

    modifier givenTheSenderIsARegisteredLiquidator() {
        _;
    }

    function test_WhenTheAccountsIdsArrayIsEmpty() external givenTheSenderIsARegisteredLiquidator {
        uint128[] memory accountsIds;

        changePrank({ msgSender: liquidationKeeper });

        // it should return
        perpsEngine.liquidateAccounts({
            accountsIds: accountsIds,
            marginCollateralRecipient: users.marginCollateralRecipient,
            liquidationFeeRecipient: users.settlementFeeRecipient
        });
    }

    modifier whenTheAccountsIdsArrayIsNotEmpty() {
        _;
    }

    function test_RevertGiven_OneOfTheAccountsDoesNotExist()
        external
        givenTheSenderIsARegisteredLiquidator
        whenTheAccountsIdsArrayIsNotEmpty
    {
        uint128[] memory accountsIds = new uint128[](1);
        accountsIds[0] = 1;

        changePrank({ msgSender: liquidationKeeper });

        // it should revert
        vm.expectRevert({
            revertData: abi.encodeWithSelector(Errors.AccountNotFound.selector, accountsIds[0], liquidationKeeper)
        });
        perpsEngine.liquidateAccounts({
            accountsIds: accountsIds,
            marginCollateralRecipient: users.marginCollateralRecipient,
            liquidationFeeRecipient: users.settlementFeeRecipient
        });
    }

    modifier givenAllAccountsExist() {
        _;
    }

    function testFuzz_GivenThereAreLiquidatableAccountsInTheArray(
        uint256 marketId,
        bool isLong,
        uint256 amountOfTradingAccounts
    )
        external
        givenTheSenderIsARegisteredLiquidator
        whenTheAccountsIdsArrayIsNotEmpty
        givenAllAccountsExist
    {
        MarketConfig memory fuzzMarketConfig = getFuzzMarketConfig(marketId);
        amountOfTradingAccounts = bound({ x: amountOfTradingAccounts, min: 1, max: 10 });
        uint256 marginValueUsd = 10_000e18 / amountOfTradingAccounts;
        uint256 initialMarginRate = fuzzMarketConfig.marginRequirements;

        deal({ token: address(usdToken), to: users.naruto, give: marginValueUsd });

        uint128[] memory accountsIds = new uint128[](amountOfTradingAccounts + 1);

        uint256 accountMarginValueUsd = marginValueUsd / (amountOfTradingAccounts + 1);

        for (uint256 i = 0; i < amountOfTradingAccounts; i++) {
            uint128 tradingAccountId = createAccountAndDeposit(accountMarginValueUsd, address(usdToken));

            _openPosition(fuzzMarketConfig, tradingAccountId, initialMarginRate, accountMarginValueUsd, isLong);

            accountsIds[i] = tradingAccountId;
        }
        _setAccountsAsLiquidatable(fuzzMarketConfig, isLong);

        uint128 nonLiquidatableTradingAccountId = createAccountAndDeposit(accountMarginValueUsd, address(usdToken));
        accountsIds[amountOfTradingAccounts] = nonLiquidatableTradingAccountId;

        changePrank({ msgSender: liquidationKeeper });

        for (uint256 i = 0; i < accountsIds.length; i++) {
            if (accountsIds[i] == nonLiquidatableTradingAccountId) {
                continue;
            }

            // it should emit a {LogLiquidateAccount} event
<<<<<<< HEAD
            vm.expectEmit({ emitter: address(perpsEngine) });
            uint256 liquidatedCollateralUsd = marginBalanceUsdX18.gt(requiredMaintenanceMarginUsdX18.intoSD59x18())
                ? marginBalanceUsdX18.intoUD60x18().intoUint256()
                : requiredMaintenanceMarginUsdX18.intoUint256();
=======
            vm.expectEmit({
                checkTopic1: true,
                checkTopic2: true,
                checkTopic3: false,
                checkData: false,
                emitter: address(perpsEngine)
            });

>>>>>>> 3a5ac622
            emit LiquidationBranch.LogLiquidateAccount({
                keeper: liquidationKeeper,
                tradingAccountId: accountsIds[i],
                amountOfOpenPositions: 0,
                requiredMaintenanceMarginUsd: 0,
                marginBalanceUsd: 0,
                liquidatedCollateralUsd: 0,
                liquidationFeeUsd: 0
            });
        }

        perpsEngine.liquidateAccounts(accountsIds, users.marginCollateralRecipient, users.settlementFeeRecipient);

        for (uint256 i = 0; i < accountsIds.length; i++) {
            if (accountsIds[i] == nonLiquidatableTradingAccountId) {
                continue;
            }

            // it should delete any active market order
            MarketOrder.Data memory marketOrder = perpsEngine.getActiveMarketOrder(accountsIds[i]);
            assertEq(marketOrder.marketId, 0);
            assertEq(marketOrder.sizeDelta, 0);
            assertEq(marketOrder.timestamp, 0);

            // TODO: funding task
            // it should update the market's funding values

            // TODO: setup storage for unit tests
            // it should close all active positions

            // TODO: setup storage for unit tests
            // it should remove the account's all active markets
        }
    }
}<|MERGE_RESOLUTION|>--- conflicted
+++ resolved
@@ -113,12 +113,6 @@
             }
 
             // it should emit a {LogLiquidateAccount} event
-<<<<<<< HEAD
-            vm.expectEmit({ emitter: address(perpsEngine) });
-            uint256 liquidatedCollateralUsd = marginBalanceUsdX18.gt(requiredMaintenanceMarginUsdX18.intoSD59x18())
-                ? marginBalanceUsdX18.intoUD60x18().intoUint256()
-                : requiredMaintenanceMarginUsdX18.intoUint256();
-=======
             vm.expectEmit({
                 checkTopic1: true,
                 checkTopic2: true,
@@ -127,7 +121,6 @@
                 emitter: address(perpsEngine)
             });
 
->>>>>>> 3a5ac622
             emit LiquidationBranch.LogLiquidateAccount({
                 keeper: liquidationKeeper,
                 tradingAccountId: accountsIds[i],
