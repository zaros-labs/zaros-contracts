// SPDX-License-Identifier: UNLICENSED
pragma solidity 0.8.25;

// Zaros dependencies
import { Errors } from "@zaros/utils/Errors.sol";
import { LiquidationBranch } from "@zaros/perpetuals/branches/LiquidationBranch.sol";
import { MarketOrder } from "@zaros/perpetuals/leaves/MarketOrder.sol";
import { Position } from "@zaros/perpetuals/leaves/Position.sol";
import { Base_Test } from "test/Base.t.sol";
import { PerpMarket } from "@zaros/perpetuals/leaves/PerpMarket.sol";
import { TradingAccountHarness } from "test/harnesses/perpetuals/leaves/TradingAccountHarness.sol";
import { GlobalConfigurationHarness } from "test/harnesses/perpetuals/leaves/GlobalConfigurationHarness.sol";
import { PerpMarketHarness } from "test/harnesses/perpetuals/leaves/PerpMarketHarness.sol";
import { PositionHarness } from "test/harnesses/perpetuals/leaves/PositionHarness.sol";

// PRB Math dependencies
import { UD60x18, ud60x18 } from "@prb-math/UD60x18.sol";
import { SD59x18, sd59x18 } from "@prb-math/SD59x18.sol";

contract LiquidateAccounts_Integration_Test is Base_Test {
    function setUp() public override {
        Base_Test.setUp();
        changePrank({ msgSender: users.owner });
        configureSystemParameters();
        createPerpMarkets();
        changePrank({ msgSender: users.naruto });
    }

    function test_RevertGiven_TheSenderIsNotARegisteredLiquidator() external {
        uint128[] memory accountsIds = new uint128[](1);

        // it should revert
        vm.expectRevert({ revertData: abi.encodeWithSelector(Errors.LiquidatorNotRegistered.selector, users.naruto) });
        perpsEngine.liquidateAccounts({
            accountsIds: accountsIds,
            liquidationFeeRecipient: users.settlementFeeRecipient
        });
    }

    modifier givenTheSenderIsARegisteredLiquidator() {
        _;
    }

    function test_WhenTheAccountsIdsArrayIsEmpty() external givenTheSenderIsARegisteredLiquidator {
        uint128[] memory accountsIds;

        changePrank({ msgSender: liquidationKeeper });

        // it should return
        perpsEngine.liquidateAccounts({
            accountsIds: accountsIds,
            liquidationFeeRecipient: users.settlementFeeRecipient
        });
    }

    modifier whenTheAccountsIdsArrayIsNotEmpty() {
        _;
    }

    function test_RevertGiven_OneOfTheAccountsDoesNotExist()
        external
        givenTheSenderIsARegisteredLiquidator
        whenTheAccountsIdsArrayIsNotEmpty
    {
        uint128[] memory accountsIds = new uint128[](1);
        accountsIds[0] = 1;

        changePrank({ msgSender: liquidationKeeper });

        // it should revert
        vm.expectRevert({
            revertData: abi.encodeWithSelector(Errors.AccountNotFound.selector, accountsIds[0], liquidationKeeper)
        });
        perpsEngine.liquidateAccounts({
            accountsIds: accountsIds,
            liquidationFeeRecipient: users.settlementFeeRecipient
        });
    }

    modifier givenAllAccountsExist() {
        _;
    }

    struct TestFuzz_GivenThereAreLiquidatableAccountsInTheArray_Context {
        MarketConfig fuzzMarketConfig;
        uint256 marginValueUsd;
        uint256 initialMarginRate;
        uint128[] accountsIds;
        uint256 accountMarginValueUsd;
        uint128 tradingAccountId;
        PerpMarket.Data perpMarketData;
        int256 expectedLastFundingRate;
        int256 expectedLastFundingFeePerUnit;
        uint256 expectedLastFundingTime;
        uint128 nonLiquidatableTradingAccountId;
        MarketOrder.Data marketOrder;
        Position.Data expectedPosition;
        Position.Data position;
        UD60x18 openInterestX18;
        uint256 expectedOpenInterest;
        SD59x18 skewX18;
        int256 expectedSkew;
    }

    function testFuzz_GivenThereAreLiquidatableAccountsInTheArray(
        uint256 marketId,
        bool isLong,
        uint256 amountOfTradingAccounts,
        uint256 timeDelta
    )
        external
        givenTheSenderIsARegisteredLiquidator
        whenTheAccountsIdsArrayIsNotEmpty
        givenAllAccountsExist
    {
        TestFuzz_GivenThereAreLiquidatableAccountsInTheArray_Context memory ctx;

        ctx.fuzzMarketConfig = getFuzzMarketConfig(marketId);
        amountOfTradingAccounts = bound({ x: amountOfTradingAccounts, min: 1, max: 10 });
        timeDelta = bound({ x: timeDelta, min: 1 seconds, max: 1 days });

        ctx.marginValueUsd = 10_000e18 / amountOfTradingAccounts;
        ctx.initialMarginRate = ctx.fuzzMarketConfig.imr;

        deal({ token: address(usdz), to: users.naruto, give: ctx.marginValueUsd });

        // last account id == 0
        ctx.accountsIds = new uint128[](amountOfTradingAccounts + 2);

        ctx.accountMarginValueUsd = ctx.marginValueUsd / (amountOfTradingAccounts + 1);

<<<<<<< HEAD
        for (uint256 i; i < amountOfTradingAccounts; i++) {
            ctx.tradingAccountId = createAccountAndDeposit(ctx.accountMarginValueUsd, address(usdToken));
=======
        for (uint256 i = 0; i < amountOfTradingAccounts; i++) {
            ctx.tradingAccountId = createAccountAndDeposit(ctx.accountMarginValueUsd, address(usdz));
>>>>>>> aef72cdc

            openPosition(
                ctx.fuzzMarketConfig, ctx.tradingAccountId, ctx.initialMarginRate, ctx.accountMarginValueUsd, isLong
            );

            ctx.accountsIds[i] = ctx.tradingAccountId;
        }

        setAccountsAsLiquidatable(ctx.fuzzMarketConfig, isLong);

        ctx.nonLiquidatableTradingAccountId = createAccountAndDeposit(ctx.accountMarginValueUsd, address(usdz));
        ctx.accountsIds[amountOfTradingAccounts] = ctx.nonLiquidatableTradingAccountId;

        changePrank({ msgSender: liquidationKeeper });

        for (uint256 i; i < ctx.accountsIds.length; i++) {
            if (ctx.accountsIds[i] == ctx.nonLiquidatableTradingAccountId || ctx.accountsIds[i] == 0) {
                continue;
            }

            // it should emit a {LogLiquidateAccount} event
            vm.expectEmit({
                checkTopic1: true,
                checkTopic2: true,
                checkTopic3: false,
                checkData: false,
                emitter: address(perpsEngine)
            });

            emit LiquidationBranch.LogLiquidateAccount({
                keeper: liquidationKeeper,
                tradingAccountId: ctx.accountsIds[i],
                amountOfOpenPositions: 0,
                requiredMaintenanceMarginUsd: 0,
                marginBalanceUsd: 0,
                liquidatedCollateralUsd: 0,
                liquidationFeeUsd: 0
            });
        }

        skip(timeDelta);

        ctx.expectedLastFundingRate = perpsEngine.getFundingRate(ctx.fuzzMarketConfig.marketId).intoInt256();
        ctx.expectedLastFundingTime = block.timestamp;

        perpsEngine.liquidateAccounts(ctx.accountsIds, users.settlementFeeRecipient);

        // it should update the market's funding values
        ctx.perpMarketData =
            PerpMarketHarness(address(perpsEngine)).exposed_PerpMarket_load(ctx.fuzzMarketConfig.marketId);
        assertEq(ctx.expectedLastFundingRate, ctx.perpMarketData.lastFundingRate, "last funding rate");
        assertEq(ctx.expectedLastFundingTime, ctx.perpMarketData.lastFundingTime, "last funding time");

        // it should update open interest value
        (,, ctx.openInterestX18) = perpsEngine.getOpenInterest(ctx.fuzzMarketConfig.marketId);
        ctx.expectedOpenInterest = sd59x18(
            PositionHarness(address(perpsEngine)).exposed_Position_load(
                ctx.nonLiquidatableTradingAccountId, ctx.fuzzMarketConfig.marketId
            ).size
        ).abs().intoUD60x18().intoUint256();
        assertEq(ctx.expectedOpenInterest, ctx.openInterestX18.intoUint256(), "open interest");

        // it should update skew value
        ctx.skewX18 = perpsEngine.getSkew(ctx.fuzzMarketConfig.marketId);
        ctx.expectedSkew = PositionHarness(address(perpsEngine)).exposed_Position_load(
            ctx.nonLiquidatableTradingAccountId, ctx.fuzzMarketConfig.marketId
        ).size;
        assertEq(ctx.expectedSkew, ctx.skewX18.intoInt256(), "skew");

        for (uint256 i; i < ctx.accountsIds.length; i++) {
            if (ctx.accountsIds[i] == ctx.nonLiquidatableTradingAccountId) {
                continue;
            }

            // it should delete any active market order
            ctx.marketOrder = perpsEngine.getActiveMarketOrder(ctx.accountsIds[i]);
            assertEq(ctx.marketOrder.marketId, 0);
            assertEq(ctx.marketOrder.sizeDelta, 0);
            assertEq(ctx.marketOrder.timestamp, 0);

            // it should close all active positions
            ctx.expectedPosition =
                Position.Data({ size: 0, lastInteractionPrice: 0, lastInteractionFundingFeePerUnit: 0 });
            ctx.position = PositionHarness(address(perpsEngine)).exposed_Position_load(
                ctx.accountsIds[i], ctx.fuzzMarketConfig.marketId
            );
            assertEq(ctx.expectedPosition.size, ctx.position.size, "position size");
            assertEq(ctx.expectedPosition.lastInteractionPrice, ctx.position.lastInteractionPrice, "position price");
            assertEq(
                ctx.expectedPosition.lastInteractionFundingFeePerUnit,
                ctx.position.lastInteractionFundingFeePerUnit,
                "position funding fee"
            );

            // it should remove the account's all active markets
            assertEq(
                0,
                TradingAccountHarness(address(perpsEngine)).workaround_getActiveMarketsIdsLength(ctx.accountsIds[i]),
                "active market id"
            );
            assertEq(
                0,
                GlobalConfigurationHarness(address(perpsEngine)).workaround_getAccountsIdsWithActivePositionsLength(),
                "accounts ids with active positions"
            );
        }
    }
}<|MERGE_RESOLUTION|>--- conflicted
+++ resolved
@@ -129,13 +129,8 @@
 
         ctx.accountMarginValueUsd = ctx.marginValueUsd / (amountOfTradingAccounts + 1);
 
-<<<<<<< HEAD
         for (uint256 i; i < amountOfTradingAccounts; i++) {
-            ctx.tradingAccountId = createAccountAndDeposit(ctx.accountMarginValueUsd, address(usdToken));
-=======
-        for (uint256 i = 0; i < amountOfTradingAccounts; i++) {
             ctx.tradingAccountId = createAccountAndDeposit(ctx.accountMarginValueUsd, address(usdz));
->>>>>>> aef72cdc
 
             openPosition(
                 ctx.fuzzMarketConfig, ctx.tradingAccountId, ctx.initialMarginRate, ctx.accountMarginValueUsd, isLong
