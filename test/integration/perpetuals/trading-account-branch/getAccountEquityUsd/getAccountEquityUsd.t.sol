// SPDX-License-Identifier: UNLICENSED
pragma solidity 0.8.25;

// Zaros dependencies
import { Errors } from "@zaros/utils/Errors.sol";
import { Base_Test } from "test/Base.t.sol";
import { SettlementConfiguration } from "@zaros/perpetuals/leaves/SettlementConfiguration.sol";
import { OrderBranch } from "@zaros/perpetuals/branches/OrderBranch.sol";
import { MarginCollateralConfiguration } from "@zaros/perpetuals/leaves/MarginCollateralConfiguration.sol";
import { MockPriceFeed } from "test/mocks/MockPriceFeed.sol";

// PRB Math dependencies
import { ud60x18, UD60x18 } from "@prb-math/UD60x18.sol";
import { SD59x18 } from "@prb-math/SD59x18.sol";

contract GetAccountEquityUsd_Integration_Test is Base_Test {
    function setUp() public override {
        Base_Test.setUp();
        changePrank({ msgSender: users.owner });
        configureSystemParameters();
        createPerpMarkets();
        changePrank({ msgSender: users.naruto });
    }

    function testFuzz_RevertGiven_TheTradingAccountDoesNotExist(uint128 randomTradingAccountId) external {
        vm.expectRevert({
            revertData: abi.encodeWithSelector(Errors.AccountNotFound.selector, randomTradingAccountId, users.naruto)
        });

        // it should revert
        perpsEngine.getAccountEquityUsd(randomTradingAccountId);
    }

    modifier givenTheTradingAccountExists() {
        _;
    }

    function test_GivenTheresNoOpenPosition(
        uint256 usdcMarginValueUsd,
        uint256 wstEthMarginValueUsd
    )
        external
        givenTheTradingAccountExists
    {
<<<<<<< HEAD
        MarketConfig memory fuzzMarketConfig = getFuzzMarketConfig(marketId);

        initialMarginRate =
            bound({ x: initialMarginRate, min: fuzzMarketConfig.marginRequirements, max: MAX_MARGIN_REQUIREMENTS });

=======
>>>>>>> 1ac2acc1
        usdcMarginValueUsd = bound({
            x: usdcMarginValueUsd,
            min: USDC_MIN_DEPOSIT_MARGIN,
            max: convertUd60x18ToTokenAmount(address(usdc), USDC_DEPOSIT_CAP_X18)
        });
        deal({ token: address(usdc), to: users.naruto, give: usdcMarginValueUsd });

        wstEthMarginValueUsd = bound({
            x: wstEthMarginValueUsd,
            min: WSTETH_MIN_DEPOSIT_MARGIN,
            max: convertUd60x18ToTokenAmount(address(wstEth), WSTETH_DEPOSIT_CAP_X18)
        });
        deal({ token: address(wstEth), to: users.naruto, give: wstEthMarginValueUsd });

        uint128 tradingAccountId = createAccountAndDeposit(usdcMarginValueUsd, address(usdc));
        perpsEngine.depositMargin(tradingAccountId, address(wstEth), wstEthMarginValueUsd);

        UD60x18 usdcEquityUsd = getPrice(MockPriceFeed(marginCollaterals[USDC_MARGIN_COLLATERAL_ID].priceFeed)).mul(
            convertTokenAmountToUd60x18(address(usdc), usdcMarginValueUsd)
        );

        UD60x18 wstEthEquityUsd = getPrice(MockPriceFeed(marginCollaterals[WSTETH_MARGIN_COLLATERAL_ID].priceFeed))
            .mul(convertTokenAmountToUd60x18(address(wstEth), wstEthMarginValueUsd));

        UD60x18 marginCollateralValue = usdcEquityUsd.add(wstEthEquityUsd);

        // it should return the account equity usd
        SD59x18 equityUsd = perpsEngine.getAccountEquityUsd(tradingAccountId);
        assertEq(
            marginCollateralValue.intoUint256(), equityUsd.intoUint256(), "Account equity usd is not the expected"
        );
    }

    function test_GivenTheresAnPositionCreated(
        uint256 initialMarginRate,
        uint256 wstEthmarginValueUsd,
        uint256 weEthmarginValueUsd,
        bool isLong,
        uint256 marketId
    )
        external
        givenTheTradingAccountExists
    {
        MarketConfig memory fuzzMarketConfig = getFuzzMarketConfig(marketId);

        initialMarginRate =
            bound({ x: initialMarginRate, min: fuzzMarketConfig.marginRequirements, max: MAX_MARGIN_REQUIREMENTS });

        wstEthmarginValueUsd = bound({
            x: wstEthmarginValueUsd,
            min: WSTETH_MIN_DEPOSIT_MARGIN,
            max: convertUd60x18ToTokenAmount(address(wstEth), WSTETH_DEPOSIT_CAP_X18)
        });
        deal({ token: address(wstEth), to: users.naruto, give: wstEthmarginValueUsd });

        weEthmarginValueUsd = bound({
            x: weEthmarginValueUsd,
            min: 1,
            max: convertUd60x18ToTokenAmount(address(weEth), WEETH_DEPOSIT_CAP_X18)
        });
        deal({ token: address(weEth), to: users.naruto, give: weEthmarginValueUsd });

        uint128 tradingAccountId = createAccountAndDeposit(wstEthmarginValueUsd, address(wstEth));
        perpsEngine.depositMargin(tradingAccountId, address(weEth), weEthmarginValueUsd);

        int128 sizeDelta = fuzzOrderSizeDelta(
            FuzzOrderSizeDeltaParams({
                tradingAccountId: tradingAccountId,
                marketId: fuzzMarketConfig.marketId,
                settlementConfigurationId: SettlementConfiguration.MARKET_ORDER_CONFIGURATION_ID,
                initialMarginRate: ud60x18(initialMarginRate),
                marginValueUsd: ud60x18(wstEthmarginValueUsd).add(ud60x18(weEthmarginValueUsd)),
                maxSkew: ud60x18(fuzzMarketConfig.maxSkew),
                minTradeSize: ud60x18(fuzzMarketConfig.minTradeSize),
                price: ud60x18(fuzzMarketConfig.mockUsdPrice),
                isLong: isLong,
                shouldDiscountFees: true
            })
        );

        perpsEngine.createMarketOrder(
            OrderBranch.CreateMarketOrderParams({
                tradingAccountId: tradingAccountId,
                marketId: fuzzMarketConfig.marketId,
                sizeDelta: sizeDelta
            })
        );

        bytes memory mockSignedReport =
            getMockedSignedReport(fuzzMarketConfig.streamId, fuzzMarketConfig.mockUsdPrice);

        address marketOrderKeeper = marketOrderKeepers[fuzzMarketConfig.marketId];

        changePrank({ msgSender: marketOrderKeeper });
        perpsEngine.fillMarketOrder(tradingAccountId, fuzzMarketConfig.marketId, mockSignedReport);

        SD59x18 accountTotalUnrealizedPnl = perpsEngine.getAccountTotalUnrealizedPnl(tradingAccountId);

        UD60x18 marginCollateralValue = getPrice(
            MockPriceFeed(marginCollaterals[WSTETH_MARGIN_COLLATERAL_ID].priceFeed)
        ).mul(ud60x18(wstEthmarginValueUsd)).add(
            getPrice(MockPriceFeed(marginCollaterals[WEETH_MARGIN_COLLATERAL_ID].priceFeed)).mul(
                ud60x18(weEthmarginValueUsd)
            )
        );

        // it should return the account equity usd
        SD59x18 equityUsd = perpsEngine.getAccountEquityUsd(tradingAccountId);

        SD59x18 expectedEquityUsd = marginCollateralValue.intoSD59x18().add(accountTotalUnrealizedPnl);

        assertAlmostEq(
            expectedEquityUsd.intoUint256(), equityUsd.intoUint256(), 6e23, "Account equity usd is not the expected"
        );
    }
}<|MERGE_RESOLUTION|>--- conflicted
+++ resolved
@@ -42,14 +42,6 @@
         external
         givenTheTradingAccountExists
     {
-<<<<<<< HEAD
-        MarketConfig memory fuzzMarketConfig = getFuzzMarketConfig(marketId);
-
-        initialMarginRate =
-            bound({ x: initialMarginRate, min: fuzzMarketConfig.marginRequirements, max: MAX_MARGIN_REQUIREMENTS });
-
-=======
->>>>>>> 1ac2acc1
         usdcMarginValueUsd = bound({
             x: usdcMarginValueUsd,
             min: USDC_MIN_DEPOSIT_MARGIN,
