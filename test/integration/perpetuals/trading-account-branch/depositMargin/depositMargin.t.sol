// SPDX-License-Identifier: UNLICENSED

pragma solidity 0.8.25;

// Zaros dependencies
import { Errors } from "@zaros/utils/Errors.sol";
import { Base_Test } from "test/Base.t.sol";
import { TradingAccountBranch } from "@zaros/perpetuals/branches/TradingAccountBranch.sol";
import { MockERC20 } from "test/mocks/MockERC20.sol";

import { console } from "forge-std/console.sol";

contract DepositMargin_Integration_Test is Base_Test {
    function setUp() public override {
        Base_Test.setUp();
    }

    function test_RevertWhen_TheAmountIsZero() external {
        uint256 amountToDeposit = 0;
        uint128 userTradingAccountId = perpsEngine.createTradingAccount();

        // it should revert
        vm.expectRevert({ revertData: abi.encodeWithSelector(Errors.ZeroInput.selector, "amount") });

        perpsEngine.depositMargin(userTradingAccountId, address(usdc), amountToDeposit);
    }

    modifier whenTheAmountIsNotZero() {
        _;
    }

    function testFuzz_RevertGiven_TheCollateralTypeHasInsufficientDepositCap(uint256 amountToDeposit)
        external
        whenTheAmountIsNotZero
    {
        // scenario: when user deposit more than the deposit cap by adding up all deposits

        uint256 amountToDepositMargin = WSTETH_DEPOSIT_CAP_X18.intoUint256();
        deal({ token: address(wstEth), to: users.naruto, give: amountToDepositMargin * 2 });

        uint128 userTradingAccountId = perpsEngine.createTradingAccount();

        perpsEngine.depositMargin(userTradingAccountId, address(wstEth), amountToDepositMargin);

        // it should revert
        vm.expectRevert({
            revertData: abi.encodeWithSelector(
                Errors.DepositCap.selector, address(wstEth), amountToDepositMargin, WSTETH_DEPOSIT_CAP_X18.intoUint128()
            )
        });

        perpsEngine.depositMargin(userTradingAccountId, address(wstEth), amountToDepositMargin);

        // scenario: the collateral type has insufficient deposit cap

        amountToDeposit = bound({
            x: amountToDeposit,
            min: WSTETH_MIN_DEPOSIT_MARGIN,
            max: convertUd60x18ToTokenAmount(address(wstEth), WSTETH_DEPOSIT_CAP_X18)
        });
        deal({ token: address(wstEth), to: users.naruto, give: amountToDeposit });

        changePrank({ msgSender: users.owner });
        perpsEngine.configureMarginCollateral(
            address(wstEth),
            0,
            WSTETH_LOAN_TO_VALUE,
            marginCollaterals[WSTETH_MARGIN_COLLATERAL_ID].priceFeed,
            MOCK_PRICE_FEED_HEARTBEAT_SECONDS
        );
        changePrank({ msgSender: users.naruto });

        userTradingAccountId = perpsEngine.createTradingAccount();

        // it should revert
        vm.expectRevert({
            revertData: abi.encodeWithSelector(Errors.DepositCap.selector, address(wstEth), amountToDeposit, 0)
        });

        perpsEngine.depositMargin(userTradingAccountId, address(wstEth), amountToDeposit);
    }

    modifier givenTheCollateralTypeHasSufficientDepositCap() {
        _;
    }

    function testFuzz_RevertGiven_TheCollateralTypeIsNotInTheLiquidationPriority(uint256 amountToDeposit)
        external
        whenTheAmountIsNotZero
        givenTheCollateralTypeHasSufficientDepositCap
    {
        amountToDeposit = bound({
            x: amountToDeposit,
            min: 1,
            max: convertUd60x18ToTokenAmount(address(usdc), USDC_DEPOSIT_CAP_X18)
        });
        deal({ token: address(usdc), to: users.naruto, give: amountToDeposit });

        changePrank({ msgSender: users.owner });

        perpsEngine.removeCollateralFromLiquidationPriority(address(usdc));

        changePrank({ msgSender: users.naruto });

        uint128 userTradingAccountId = perpsEngine.createTradingAccount();

        // it should revert
        vm.expectRevert({
            revertData: abi.encodeWithSelector(Errors.CollateralLiquidationPriorityNotDefined.selector, address(usdc))
        });
        perpsEngine.depositMargin(userTradingAccountId, address(usdc), amountToDeposit);
    }

    modifier givenTheCollateralTypeIsInTheLiquidationPriority() {
        _;
    }

    function testFuzz_RevertGiven_TheTradingAccountDoesNotExist(
        uint128 userTradingAccountId,
        uint256 amountToDeposit
    )
        external
        whenTheAmountIsNotZero
        givenTheCollateralTypeHasSufficientDepositCap
        givenTheCollateralTypeIsInTheLiquidationPriority
    {
        amountToDeposit = bound({
            x: amountToDeposit,
            min: 1,
            max: convertUd60x18ToTokenAmount(address(usdc), USDC_DEPOSIT_CAP_X18)
        });
        deal({ token: address(usdc), to: users.naruto, give: amountToDeposit });

        // it should revert
        vm.expectRevert({
            revertData: abi.encodeWithSelector(Errors.AccountNotFound.selector, userTradingAccountId, users.naruto)
        });

        perpsEngine.depositMargin(userTradingAccountId, address(usdc), amountToDeposit);
    }

    function testFuzz_GivenTheTradingAccountExists(uint256 amountToDeposit)
        external
        whenTheAmountIsNotZero
        givenTheCollateralTypeHasSufficientDepositCap
        givenTheCollateralTypeIsInTheLiquidationPriority
    {
        // Test with usdc that has 6 decimals

        assertEq(MockERC20(address(usdc)).balanceOf(users.naruto), 0, "initial balance should be zero");

        amountToDeposit = bound({
            x: amountToDeposit,
            min: USDC_MIN_DEPOSIT_MARGIN,
            max: convertUd60x18ToTokenAmount(address(usdc), USDC_DEPOSIT_CAP_X18)
        });
        deal({ token: address(usdc), to: users.naruto, give: amountToDeposit });

        assertEq(MockERC20(address(usdc)).balanceOf(users.naruto), amountToDeposit, "balanceOf is not correct");

        uint128 userTradingAccountId = perpsEngine.createTradingAccount();

        // it should emit {LogDepositMargin}
        vm.expectEmit({ emitter: address(perpsEngine) });
        emit TradingAccountBranch.LogDepositMargin(users.naruto, userTradingAccountId, address(usdc), amountToDeposit);

        // it should transfer the amount from the sender to the trading account
        expectCallToTransferFrom(usdc, users.naruto, address(perpsEngine), amountToDeposit);
        perpsEngine.depositMargin(userTradingAccountId, address(usdc), amountToDeposit);

        assertEq(MockERC20(address(usdc)).balanceOf(users.naruto), 0, "balanceOf should be zero");

        uint256 newMarginCollateralBalance = convertUd60x18ToTokenAmount(
            address(usdc), perpsEngine.getAccountMarginCollateralBalance(userTradingAccountId, address(usdc))
        );

        console.log("naruto1");

        // it should increase the amount of margin collateral
        assertEq(newMarginCollateralBalance, amountToDeposit, "depositMargin");

        console.log("naruto2");

        // Test with wstEth that has 18 decimals

        assertEq(MockERC20(wstEth).balanceOf(users.naruto), 0, "initial balance should be zero");

        amountToDeposit = bound({
            x: amountToDeposit,
            min: WSTETH_MIN_DEPOSIT_MARGIN,
            max: convertUd60x18ToTokenAmount(address(wstEth), WSTETH_DEPOSIT_CAP_X18)
        });
        deal({ token: address(wstEth), to: users.naruto, give: amountToDeposit });

        console.log("naruto3");

        assertEq(MockERC20(wstEth).balanceOf(users.naruto), amountToDeposit, "balanceOf is not correct");

        // it should emit {LogDepositMargin}
        vm.expectEmit({ emitter: address(perpsEngine) });
        emit TradingAccountBranch.LogDepositMargin(
            users.naruto, userTradingAccountId, address(wstEth), amountToDeposit
        );

        // it should transfer the amount from the sender to the trading account
        expectCallToTransferFrom(wstEth, users.naruto, address(perpsEngine), amountToDeposit);
        perpsEngine.depositMargin(userTradingAccountId, address(wstEth), amountToDeposit);

        console.log("naruto4");

        assertEq(MockERC20(wstEth).balanceOf(users.naruto), 0, "balanceOf should be zero");

<<<<<<< HEAD
        console.log("naruto5");

        newMarginCollateralBalance =
            perpsEngine.getAccountMarginCollateralBalance(userTradingAccountId, address(wstEth)).intoUint256();
=======
        newMarginCollateralBalance = convertUd60x18ToTokenAmount(
            address(wstEth), perpsEngine.getAccountMarginCollateralBalance(userTradingAccountId, address(wstEth))
        );
>>>>>>> 1ac2acc1

        console.log(newMarginCollateralBalance, amountToDeposit);

        // it should increase the amount of margin collateral
        // assertEq(newMarginCollateralBalance, amountToDeposit, "depositMargin");
    }
}<|MERGE_RESOLUTION|>--- conflicted
+++ resolved
@@ -210,16 +210,9 @@
 
         assertEq(MockERC20(wstEth).balanceOf(users.naruto), 0, "balanceOf should be zero");
 
-<<<<<<< HEAD
-        console.log("naruto5");
-
-        newMarginCollateralBalance =
-            perpsEngine.getAccountMarginCollateralBalance(userTradingAccountId, address(wstEth)).intoUint256();
-=======
         newMarginCollateralBalance = convertUd60x18ToTokenAmount(
             address(wstEth), perpsEngine.getAccountMarginCollateralBalance(userTradingAccountId, address(wstEth))
         );
->>>>>>> 1ac2acc1
 
         console.log(newMarginCollateralBalance, amountToDeposit);
 
