// SPDX-License-Identifier: UNLICENSED
pragma solidity 0.8.23;

// Zaros dependencies
import { IVerifierProxy } from "@zaros/external/chainlink/interfaces/IVerifierProxy.sol";
import { MarketOrderKeeper } from "@zaros/external/chainlink/keepers/market-order/MarketOrderKeeper.sol";
import { IFeeManager } from "@zaros/external/chainlink/interfaces/IFeeManager.sol";
import { BasicReport, PremiumReport } from "@zaros/external/chainlink/interfaces/IStreamsLookupCompatible.sol";
import { Constants } from "@zaros/utils/Constants.sol";
import { Math } from "@zaros/utils/Math.sol";
import { IGlobalConfigurationModule } from "@zaros/markets/perps/interfaces/IGlobalConfigurationModule.sol";
import { OrderFees } from "@zaros/markets/perps/storage/OrderFees.sol";
import { SettlementConfiguration } from "@zaros/markets/perps/storage/SettlementConfiguration.sol";
import { Base_Test } from "test/Base.t.sol";
import { MockChainlinkFeeManager } from "test/mocks/MockChainlinkFeeManager.sol";
import { MockChainlinkVerifier } from "test/mocks/MockChainlinkVerifier.sol";
import { MockPriceFeed } from "test/mocks/MockPriceFeed.sol";

// Open Zeppelin dependencies
import { ERC1967Proxy } from "@openzeppelin/proxy/ERC1967/ERC1967Proxy.sol";
import { ERC20 } from "@openzeppelin/token/ERC20/ERC20.sol";
import { SafeCast } from "@openzeppelin/utils/math/SafeCast.sol";

// PRB Math dependencies
import { SD59x18, sd59x18, unary } from "@prb-math/SD59x18.sol";
import { UD60x18, ud60x18 } from "@prb-math/UD60x18.sol";

abstract contract Base_Integration_Shared_Test is Base_Test {
    using Math for UD60x18;
    using SafeCast for int256;

    /*//////////////////////////////////////////////////////////////////////////
                                     VARIABLES
    //////////////////////////////////////////////////////////////////////////*/
    address internal mockChainlinkFeeManager;
    address internal mockChainlinkVerifier;
    address internal settlementFeeReceiver = users.settlementFeeReceiver;
    mapping(uint256 marketId => address keeper) internal marketOrderKeepers;

    /*//////////////////////////////////////////////////////////////////////////
                                  SET-UP FUNCTION
    //////////////////////////////////////////////////////////////////////////*/
    function setUp() public virtual override {
        Base_Test.setUp();

        mockChainlinkFeeManager = address(new MockChainlinkFeeManager());
        mockChainlinkVerifier = address(new MockChainlinkVerifier(IFeeManager(mockChainlinkFeeManager)));
    }

    function createAccountAndDeposit(uint256 amount, address collateralType) internal returns (uint128 accountId) {
        accountId = perpsEngine.createPerpsAccount();
        perpsEngine.depositMargin(accountId, collateralType, amount);
    }

    function configureSystemParameters() internal {
        perpsEngine.configureSystemParameters({
            maxPositionsPerAccount: MAX_POSITIONS_PER_ACCOUNT,
            marketOrderMaxLifetime: MARKET_ORDER_MAX_LIFETIME,
            liquidationFeeUsdX18: LIQUIDATION_FEE_USD
        });
    }

    function createMarkets(uint256 initialMarketIndex, uint256 finalMarketIndex) internal {
<<<<<<< HEAD
=======
        address[] memory priceAdapters = new address[](3);
        priceAdapters[0] = vm.envAddress("ETH_USD_PRICE_FEED");
        priceAdapters[1] = vm.envAddress("LINK_USD_PRICE_FEED");
        priceAdapters[2] = vm.envAddress("BTC_USD_PRICE_FEED");

        string[] memory streamIds = new string[](3);
        streamIds[0] = vm.envString("ETH_USD_STREAM_ID");
        streamIds[1] = vm.envString("LINK_USD_STREAM_ID");
        streamIds[2] = vm.envString("BTC_USD_STREAM_ID");

>>>>>>> 3a186a4d
        uint256[] memory filteredIndexMarkets = new uint256[](2);
        filteredIndexMarkets[0] = initialMarketIndex;
        filteredIndexMarkets[1] = finalMarketIndex;

<<<<<<< HEAD
        (MarketConfig[] memory marketsConfig) = getMarketsConfig(filteredIndexMarkets);

        for (uint256 i = 0; i < marketsConfig.length; i++) {
=======
        (MarketConfig[] memory marketsConfig) = getMarketsConfig(priceAdapters, streamIds, filteredIndexMarkets);

        for (uint256 i = 0; i < marketsConfig.length; i++) {
            marketOrderKeepers[marketsConfig[i].marketId] =
                vm.addr({ privateKey: uint256(keccak256("mockMarketOrderUpkeeps")) + marketsConfig[i].marketId });

>>>>>>> 3a186a4d
            SettlementConfiguration.DataStreamsMarketStrategy memory marketOrderConfigurationData =
            SettlementConfiguration.DataStreamsMarketStrategy({
                chainlinkVerifier: IVerifierProxy(mockChainlinkVerifier),
                streamId: marketsConfig[i].streamId,
                feedLabel: DATA_STREAMS_FEED_PARAM_KEY,
                queryLabel: DATA_STREAMS_TIME_PARAM_KEY,
                settlementDelay: marketsConfig[i].settlementDelay,
                isPremium: marketsConfig[i].isPremiumFeed
            });
            // TODO: set price adapter
            SettlementConfiguration.Data memory marketOrderConfiguration = SettlementConfiguration.Data({
                strategy: SettlementConfiguration.Strategy.DATA_STREAMS_MARKET,
                isEnabled: true,
                fee: DATA_STREAMS_SETTLEMENT_FEE,
                keeper: marketOrderKeepers[marketsConfig[i].marketId],
                data: abi.encode(marketOrderConfigurationData)
            });

            // TODO: update to API orderbook config
            SettlementConfiguration.Data[] memory customOrderStrategies;

            perpsEngine.createPerpMarket(
                IGlobalConfigurationModule.CreatePerpMarketParams({
                    marketId: marketsConfig[i].marketId,
                    name: marketsConfig[i].marketName,
                    symbol: marketsConfig[i].marketSymbol,
                    priceAdapter: address(new MockPriceFeed(18, int256(marketsConfig[i].mockUsdPrice))),
                    initialMarginRateX18: marketsConfig[i].imr,
                    maintenanceMarginRateX18: marketsConfig[i].mmr,
                    maxOpenInterest: marketsConfig[i].maxOi,
                    maxFundingVelocity: marketsConfig[i].maxFundingVelocity,
                    skewScale: marketsConfig[i].skewScale,
                    minTradeSizeX18: marketsConfig[i].minTradeSize,
                    marketOrderConfiguration: marketOrderConfiguration,
                    customTriggerStrategies: customOrderStrategies,
                    orderFees: marketsConfig[i].orderFees
                })
            );
        }
    }

    function getPrice(MockPriceFeed priceFeed) internal view returns (UD60x18) {
        uint8 decimals = priceFeed.decimals();
        (, int256 answer,,,) = priceFeed.latestRoundData();

        return ud60x18(uint256(answer) * 10 ** (SYSTEM_DECIMALS - decimals));
    }

    function convertTokenAmountToUd60x18(address collateralType, uint256 amount) internal view returns (UD60x18) {
        uint8 decimals = ERC20(collateralType).decimals();
        if (Constants.SYSTEM_DECIMALS == decimals) {
            return ud60x18(amount);
        }
        return ud60x18(amount * 10 ** (Constants.SYSTEM_DECIMALS - decimals));
    }

    function convertUd60x18ToTokenAmount(
        address collateralType,
        UD60x18 ud60x18Amount
    )
        internal
        view
        returns (uint256)
    {
        uint8 decimals = ERC20(collateralType).decimals();
        if (Constants.SYSTEM_DECIMALS == decimals) {
            return ud60x18Amount.intoUint256();
        }

        return ud60x18Amount.intoUint256() / (10 ** (Constants.SYSTEM_DECIMALS - decimals));
    }

    function getMockedSignedReport(
        string memory streamId,
        uint256 price,
        bool isPremium
    )
        internal
        view
        returns (bytes memory mockedSignedReport)
    {
        // TODO: We need to check at the perps engine level if the report's stream id is the market's one.
        bytes32 mockStreamIdBytes32 = bytes32(uint256(keccak256(abi.encodePacked(streamId))));
        bytes memory mockedReportData;

        if (isPremium) {
            PremiumReport memory premiumReport = PremiumReport({
                feedId: mockStreamIdBytes32,
                validFromTimestamp: uint32(block.timestamp),
                observationsTimestamp: uint32(block.timestamp),
                nativeFee: 0,
                linkFee: 0,
                expiresAt: uint32(block.timestamp + MOCK_DATA_STREAMS_EXPIRATION_DELAY),
                price: int192(int256(price)),
                bid: int192(int256(price)),
                ask: int192(int256(price))
            });

            mockedReportData = abi.encode(premiumReport);
        } else {
            BasicReport memory basicReport = BasicReport({
                feedId: mockStreamIdBytes32,
                validFromTimestamp: uint32(block.timestamp),
                observationsTimestamp: uint32(block.timestamp),
                nativeFee: 0,
                linkFee: 0,
                expiresAt: uint32(block.timestamp + MOCK_DATA_STREAMS_EXPIRATION_DELAY),
                price: int192(int256(price))
            });

            mockedReportData = abi.encode(basicReport);
        }

        bytes32[3] memory mockedSignatures;
        mockedSignatures[0] = bytes32(uint256(keccak256(abi.encodePacked("mockedSignature1"))));
        mockedSignatures[1] = bytes32(uint256(keccak256(abi.encodePacked("mockedSignature2"))));
        mockedSignatures[2] = bytes32(uint256(keccak256(abi.encodePacked("mockedSignature3"))));

        mockedSignedReport = abi.encode(mockedSignatures, mockedReportData);
    }

    struct FuzzOrderSizeDeltaParams {
        uint128 accountId;
        uint128 marketId;
        uint128 settlementId;
        UD60x18 initialMarginRate;
        UD60x18 marginValueUsd;
        UD60x18 maxOpenInterest;
        UD60x18 minTradeSize;
        UD60x18 price;
        bool isLong;
        bool shouldDiscountFees;
    }

    struct FuzzOrderSizeDeltaContext {
        int128 sizeDeltaPrePriceImpact;
        int128 sizeDeltaAbs;
        UD60x18 fuzzedSizeDeltaAbs;
        UD60x18 sizeDeltaWithPriceImpact;
        UD60x18 totalOrderFeeInSize;
    }

    function fuzzOrderSizeDelta(FuzzOrderSizeDeltaParams memory params) internal view returns (int128 sizeDelta) {
        FuzzOrderSizeDeltaContext memory ctx;

        ctx.fuzzedSizeDeltaAbs = params.marginValueUsd.div(params.initialMarginRate).div(params.price);
        ctx.sizeDeltaAbs = Math.min(Math.max(ctx.fuzzedSizeDeltaAbs, params.minTradeSize), params.maxOpenInterest)
            .intoSD59x18().intoInt256().toInt128();
        ctx.sizeDeltaPrePriceImpact = params.isLong ? ctx.sizeDeltaAbs : -ctx.sizeDeltaAbs;

        (,,, SD59x18 orderFeeUsdX18, UD60x18 settlementFeeUsdX18, UD60x18 fillPriceX18) = perpsEngine.simulateTrade(
            params.accountId, params.marketId, params.settlementId, ctx.sizeDeltaPrePriceImpact
        );

        ctx.totalOrderFeeInSize = Math.divUp(orderFeeUsdX18.intoUD60x18().add(settlementFeeUsdX18), fillPriceX18);
        ctx.sizeDeltaWithPriceImpact = Math.min(
            (params.price.div(fillPriceX18).intoSD59x18().mul(sd59x18(ctx.sizeDeltaPrePriceImpact))).abs().intoUD60x18(
            ),
            params.maxOpenInterest
        );

        // if testing revert  cases where we don't want to discount fees, we pass shouldDiscountFees as false
        sizeDelta = (
            params.isLong
                ? Math.max(
                    params.shouldDiscountFees
                        ? ctx.sizeDeltaWithPriceImpact.intoSD59x18().sub(
                            ctx.totalOrderFeeInSize.intoSD59x18().div(params.initialMarginRate.intoSD59x18())
                        )
                        : ctx.sizeDeltaWithPriceImpact.intoSD59x18(),
                    params.minTradeSize.intoSD59x18()
                )
                : Math.min(
                    params.shouldDiscountFees
                        ? unary(ctx.sizeDeltaWithPriceImpact.intoSD59x18()).add(
                            ctx.totalOrderFeeInSize.intoSD59x18().div(params.initialMarginRate.intoSD59x18())
                        )
                        : unary(ctx.sizeDeltaWithPriceImpact.intoSD59x18()),
                    unary(params.minTradeSize.intoSD59x18())
                )
        ).intoInt256().toInt128();
    }

    function mockSettleMarketOrder(uint128 accountId, uint128 marketId, bytes memory extraData) internal {
        address marketOrderKeeper = marketOrderKeepers[marketId];

        perpsEngine.executeMarketOrder(accountId, marketId, marketOrderKeeper, extraData);
    }

    function getFuzzMarketConfig(
        uint256 marketIndex,
        uint256 initialMarketIndex,
        uint256 finalMarketIndex
    )
        internal
<<<<<<< HEAD
        pure
=======
        view
>>>>>>> 3a186a4d
        returns (MarketConfig memory)
    {
        vm.assume(marketIndex >= initialMarketIndex && marketIndex <= finalMarketIndex);

<<<<<<< HEAD
=======
        address[] memory priceAdapters = new address[](2);
        priceAdapters[0] = vm.envAddress("ETH_USD_PRICE_FEED");
        priceAdapters[1] = vm.envAddress("LINK_USD_PRICE_FEED");

        string[] memory streamIds = new string[](2);
        streamIds[0] = vm.envString("ETH_USD_STREAM_ID");
        streamIds[1] = vm.envString("LINK_USD_STREAM_ID");

>>>>>>> 3a186a4d
        uint256[] memory filteredIndexMarkets = new uint256[](2);
        filteredIndexMarkets[0] = marketIndex;
        filteredIndexMarkets[1] = marketIndex;

<<<<<<< HEAD
        (MarketConfig[] memory marketsConfig) = getMarketsConfig(filteredIndexMarkets);
=======
        (MarketConfig[] memory marketsConfig) = getMarketsConfig(priceAdapters, streamIds, filteredIndexMarkets);
>>>>>>> 3a186a4d

        return marketsConfig[0];
    }
}<|MERGE_RESOLUTION|>--- conflicted
+++ resolved
@@ -61,35 +61,13 @@
     }
 
     function createMarkets(uint256 initialMarketIndex, uint256 finalMarketIndex) internal {
-<<<<<<< HEAD
-=======
-        address[] memory priceAdapters = new address[](3);
-        priceAdapters[0] = vm.envAddress("ETH_USD_PRICE_FEED");
-        priceAdapters[1] = vm.envAddress("LINK_USD_PRICE_FEED");
-        priceAdapters[2] = vm.envAddress("BTC_USD_PRICE_FEED");
-
-        string[] memory streamIds = new string[](3);
-        streamIds[0] = vm.envString("ETH_USD_STREAM_ID");
-        streamIds[1] = vm.envString("LINK_USD_STREAM_ID");
-        streamIds[2] = vm.envString("BTC_USD_STREAM_ID");
-
->>>>>>> 3a186a4d
         uint256[] memory filteredIndexMarkets = new uint256[](2);
         filteredIndexMarkets[0] = initialMarketIndex;
         filteredIndexMarkets[1] = finalMarketIndex;
 
-<<<<<<< HEAD
         (MarketConfig[] memory marketsConfig) = getMarketsConfig(filteredIndexMarkets);
 
         for (uint256 i = 0; i < marketsConfig.length; i++) {
-=======
-        (MarketConfig[] memory marketsConfig) = getMarketsConfig(priceAdapters, streamIds, filteredIndexMarkets);
-
-        for (uint256 i = 0; i < marketsConfig.length; i++) {
-            marketOrderKeepers[marketsConfig[i].marketId] =
-                vm.addr({ privateKey: uint256(keccak256("mockMarketOrderUpkeeps")) + marketsConfig[i].marketId });
-
->>>>>>> 3a186a4d
             SettlementConfiguration.DataStreamsMarketStrategy memory marketOrderConfigurationData =
             SettlementConfiguration.DataStreamsMarketStrategy({
                 chainlinkVerifier: IVerifierProxy(mockChainlinkVerifier),
@@ -285,35 +263,16 @@
         uint256 finalMarketIndex
     )
         internal
-<<<<<<< HEAD
         pure
-=======
-        view
->>>>>>> 3a186a4d
         returns (MarketConfig memory)
     {
         vm.assume(marketIndex >= initialMarketIndex && marketIndex <= finalMarketIndex);
 
-<<<<<<< HEAD
-=======
-        address[] memory priceAdapters = new address[](2);
-        priceAdapters[0] = vm.envAddress("ETH_USD_PRICE_FEED");
-        priceAdapters[1] = vm.envAddress("LINK_USD_PRICE_FEED");
-
-        string[] memory streamIds = new string[](2);
-        streamIds[0] = vm.envString("ETH_USD_STREAM_ID");
-        streamIds[1] = vm.envString("LINK_USD_STREAM_ID");
-
->>>>>>> 3a186a4d
         uint256[] memory filteredIndexMarkets = new uint256[](2);
         filteredIndexMarkets[0] = marketIndex;
         filteredIndexMarkets[1] = marketIndex;
 
-<<<<<<< HEAD
         (MarketConfig[] memory marketsConfig) = getMarketsConfig(filteredIndexMarkets);
-=======
-        (MarketConfig[] memory marketsConfig) = getMarketsConfig(priceAdapters, streamIds, filteredIndexMarkets);
->>>>>>> 3a186a4d
 
         return marketsConfig[0];
     }
