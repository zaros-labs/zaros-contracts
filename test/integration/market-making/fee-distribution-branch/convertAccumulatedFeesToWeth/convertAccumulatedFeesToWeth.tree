ConvertAccumulatedFeesToWeth_Integration_Test
├── given the sender is not registered engine
│   └── it should revert
└── given the sender is registered engine
    ├── when the market does not exist
    │   └── it should revert
    └── when the market exist
        ├── when the collateal is not enabled
        │   └── it should revert
        └── when the collateral is enabled
            ├── when the market doesn't have the asset
            │   └── it should revert
            └── when the market has the asset
                ├── when the amount is zero
                │   └── it should revert
                └── when the amount is not zero
                    ├── when the dex swap strategy has an invalid dex adapter
                    │   └── it should revert
                    └── when the dex swap strategy has a valid dex adapter
<<<<<<< HEAD
                        ├── it should verify if the asset is different that weth and convert
                        ├── it should update the pending protocol weth reward
                        ├── it should remove the asset from receivedFees
                        └── it should emit {LogConvertAccumulatedFeesToWeth} event
=======
                        ├── when the dex swap strategy has a multi swap path
                        │   ├── it should verify if the asset is different that weth and convert
                        │   ├── it should update the pending protocol weth reward
                        │   ├── it should remove the asset from receivedMarketFees
                        │   └── it should emit {LogConvertAccumulatedFeesToWeth} event
                        └── when the dex swap strategy has a single or multihop swap path
                            ├── it should verify if the asset is different that weth and convert
                            ├── it should update the pending protocol weth reward
                            ├── it should remove the asset from receivedMarketFees
                            └── it should emit {LogConvertAccumulatedFeesToWeth} event
>>>>>>> b52801a3
<|MERGE_RESOLUTION|>--- conflicted
+++ resolved
@@ -17,12 +17,6 @@
                     ├── when the dex swap strategy has an invalid dex adapter
                     │   └── it should revert
                     └── when the dex swap strategy has a valid dex adapter
-<<<<<<< HEAD
-                        ├── it should verify if the asset is different that weth and convert
-                        ├── it should update the pending protocol weth reward
-                        ├── it should remove the asset from receivedFees
-                        └── it should emit {LogConvertAccumulatedFeesToWeth} event
-=======
                         ├── when the dex swap strategy has a multi swap path
                         │   ├── it should verify if the asset is different that weth and convert
                         │   ├── it should update the pending protocol weth reward
@@ -32,5 +26,4 @@
                             ├── it should verify if the asset is different that weth and convert
                             ├── it should update the pending protocol weth reward
                             ├── it should remove the asset from receivedMarketFees
-                            └── it should emit {LogConvertAccumulatedFeesToWeth} event
->>>>>>> b52801a3
+                            └── it should emit {LogConvertAccumulatedFeesToWeth} event