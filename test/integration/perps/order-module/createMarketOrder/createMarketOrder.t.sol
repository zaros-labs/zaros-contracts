--- conflicted
+++ resolved
@@ -33,9 +33,15 @@
         changePrank({ msgSender: users.naruto });
     }
 
-    function testFuzz_RevertGiven_TheAccountIdDoesNotExist(uint128 perpsAccountId, int128 sizeDelta, uint256 marketIndex) external {
-
-        (MarketConfig memory fuzzMarketConfig) = getFuzzMarketConfig(marketIndex, initialMarketIndex, finalMarketIndex);
+    function testFuzz_RevertGiven_TheAccountIdDoesNotExist(
+        uint128 perpsAccountId,
+        int128 sizeDelta,
+        uint256 marketIndex
+    )
+        external
+    {
+        (MarketConfig memory fuzzMarketConfig) =
+            getFuzzMarketConfig(marketIndex, initialMarketIndex, finalMarketIndex);
 
         // it should revert
         vm.expectRevert({
@@ -55,9 +61,15 @@
         _;
     }
 
-    function testFuzz_RevertGiven_TheSenderIsNotAuthorized(int128 sizeDelta, uint256 marketIndex) external givenTheAccountIdExists {
-
-        (MarketConfig memory fuzzMarketConfig) = getFuzzMarketConfig(marketIndex, initialMarketIndex, finalMarketIndex);
+    function testFuzz_RevertGiven_TheSenderIsNotAuthorized(
+        int128 sizeDelta,
+        uint256 marketIndex
+    )
+        external
+        givenTheAccountIdExists
+    {
+        (MarketConfig memory fuzzMarketConfig) =
+            getFuzzMarketConfig(marketIndex, initialMarketIndex, finalMarketIndex);
 
         uint128 perpsAccountId = perpsEngine.createPerpsAccount();
 
@@ -81,8 +93,13 @@
         _;
     }
 
-    function test_RevertWhen_TheSizeDeltaIsZero(uint256 marketIndex) external givenTheAccountIdExists givenTheSenderIsAuthorized {
-        (MarketConfig memory fuzzMarketConfig) = getFuzzMarketConfig(marketIndex, initialMarketIndex, finalMarketIndex);
+    function test_RevertWhen_TheSizeDeltaIsZero(uint256 marketIndex)
+        external
+        givenTheAccountIdExists
+        givenTheSenderIsAuthorized
+    {
+        (MarketConfig memory fuzzMarketConfig) =
+            getFuzzMarketConfig(marketIndex, initialMarketIndex, finalMarketIndex);
 
         uint128 perpsAccountId = perpsEngine.createPerpsAccount();
 
@@ -113,7 +130,8 @@
         givenTheSenderIsAuthorized
         whenTheSizeDeltaIsNotZero
     {
-        (MarketConfig memory fuzzMarketConfig) = getFuzzMarketConfig(marketIndex, initialMarketIndex, finalMarketIndex);
+        (MarketConfig memory fuzzMarketConfig) =
+            getFuzzMarketConfig(marketIndex, initialMarketIndex, finalMarketIndex);
 
         initialMarginRate =
             bound({ x: initialMarginRate, min: fuzzMarketConfig.marginRequirements, max: MAX_MARGIN_REQUIREMENTS });
@@ -143,7 +161,9 @@
         changePrank({ msgSender: users.naruto });
 
         // it should revert
-        vm.expectRevert({ revertData: abi.encodeWithSelector(Errors.PerpMarketDisabled.selector, fuzzMarketConfig.marketId) });
+        vm.expectRevert({
+            revertData: abi.encodeWithSelector(Errors.PerpMarketDisabled.selector, fuzzMarketConfig.marketId)
+        });
         perpsEngine.createMarketOrder(
             IOrderModule.CreateMarketOrderParams({
                 accountId: perpsAccountId,
@@ -169,7 +189,8 @@
         whenTheSizeDeltaIsNotZero
         givenThePerpMarketIsEnabled
     {
-        (MarketConfig memory fuzzMarketConfig) = getFuzzMarketConfig(marketIndex, initialMarketIndex, finalMarketIndex);
+        (MarketConfig memory fuzzMarketConfig) =
+            getFuzzMarketConfig(marketIndex, initialMarketIndex, finalMarketIndex);
 
         marginValueUsd = bound({ x: marginValueUsd, min: USDZ_MIN_DEPOSIT_MARGIN, max: USDZ_DEPOSIT_CAP });
 
@@ -207,7 +228,8 @@
         givenThePerpMarketIsEnabled
         whenTheSizeDeltaIsGreaterThanTheMinTradeSize
     {
-        (MarketConfig memory fuzzMarketConfig) = getFuzzMarketConfig(marketIndex, initialMarketIndex, finalMarketIndex);
+        (MarketConfig memory fuzzMarketConfig) =
+            getFuzzMarketConfig(marketIndex, initialMarketIndex, finalMarketIndex);
 
         marginValueUsd = bound({ x: marginValueUsd, min: USDZ_MIN_DEPOSIT_MARGIN, max: USDZ_DEPOSIT_CAP });
 
@@ -220,7 +242,10 @@
         // it should revert
         vm.expectRevert({
             revertData: abi.encodeWithSelector(
-                Errors.ExceedsOpenInterestLimit.selector, fuzzMarketConfig.marketId, fuzzMarketConfig.maxOi, sizeDeltaAbs.intoUint256()
+                Errors.ExceedsOpenInterestLimit.selector,
+                fuzzMarketConfig.marketId,
+                fuzzMarketConfig.maxOi,
+                sizeDeltaAbs.intoUint256()
                 )
         });
         perpsEngine.createMarketOrder(
@@ -252,7 +277,7 @@
         givenThePerpMarketWontReachTheOILimit
     {
         uint256 secondMarketIndex = 0;
-        if(marketIndex < finalMarketIndex - 1){
+        if (marketIndex < finalMarketIndex - 1) {
             secondMarketIndex++;
         }
 
@@ -301,13 +326,9 @@
             })
         );
 
-<<<<<<< HEAD
         changePrank({ msgSender: marketOrderKeepers[ETH_USD_MARKET_ID] });
-        bytes memory mockBasicSignedReport = getMockedSignedReport(MOCK_ETH_USD_STREAM_ID, MOCK_ETH_USD_PRICE, false);
-=======
-        changePrank({ msgSender: mockDefaultMarketOrderSettlementStrategy });
-        bytes memory mockBasicSignedReport = getMockedSignedReport(fuzzMarketConfig.streamId, fuzzMarketConfig.mockUsdPrice, false);
->>>>>>> 877211d1
+        bytes memory mockBasicSignedReport =
+            getMockedSignedReport(fuzzMarketConfig.streamId, fuzzMarketConfig.mockUsdPrice, false);
 
         mockSettleMarketOrder(perpsAccountId, fuzzMarketConfig.marketId, mockBasicSignedReport);
 
@@ -361,7 +382,8 @@
         givenThePerpMarketWontReachTheOILimit
         givenTheAccountHasNotReachedThePositionsLimit
     {
-        (MarketConfig memory fuzzMarketConfig) = getFuzzMarketConfig(marketIndex, initialMarketIndex, finalMarketIndex);
+        (MarketConfig memory fuzzMarketConfig) =
+            getFuzzMarketConfig(marketIndex, initialMarketIndex, finalMarketIndex);
 
         UD60x18 maxMarginValueUsd = ud60x18(fuzzMarketConfig.marginRequirements).mul(ud60x18(ETH_USD_MAX_OI));
         marginValueUsd =
@@ -393,7 +415,10 @@
             SD59x18 orderFeeUsdX18,
             UD60x18 settlementFeeUsdX18,
         ) = perpsEngine.simulateTrade(
-            perpsAccountId, fuzzMarketConfig.marketId, SettlementConfiguration.MARKET_ORDER_CONFIGURATION_ID, sizeDelta
+            perpsAccountId,
+            fuzzMarketConfig.marketId,
+            SettlementConfiguration.MARKET_ORDER_CONFIGURATION_ID,
+            sizeDelta
         );
 
         // it should revert
@@ -436,7 +461,8 @@
         givenTheAccountHasNotReachedThePositionsLimit
         givenTheAccountWillMeetTheMarginRequirements
     {
-        (MarketConfig memory fuzzMarketConfig) = getFuzzMarketConfig(marketIndex, initialMarketIndex, finalMarketIndex);
+        (MarketConfig memory fuzzMarketConfig) =
+            getFuzzMarketConfig(marketIndex, initialMarketIndex, finalMarketIndex);
 
         initialMarginRate =
             bound({ x: initialMarginRate, min: fuzzMarketConfig.marginRequirements, max: MAX_MARGIN_REQUIREMENTS });
@@ -499,7 +525,8 @@
         givenTheAccountHasNotReachedThePositionsLimit
         givenTheAccountWillMeetTheMarginRequirements
     {
-        (MarketConfig memory fuzzMarketConfig) = getFuzzMarketConfig(marketIndex, initialMarketIndex, finalMarketIndex);
+        (MarketConfig memory fuzzMarketConfig) =
+            getFuzzMarketConfig(marketIndex, initialMarketIndex, finalMarketIndex);
 
         initialMarginRate =
             bound({ x: initialMarginRate, min: fuzzMarketConfig.marginRequirements, max: MAX_MARGIN_REQUIREMENTS });
@@ -532,7 +559,9 @@
 
         // it should emit a {LogCreateMarketOrder} event
         vm.expectEmit({ emitter: address(perpsEngine) });
-        emit IOrderModule.LogCreateMarketOrder(users.naruto, perpsAccountId, fuzzMarketConfig.marketId, expectedMarketOrder);
+        emit IOrderModule.LogCreateMarketOrder(
+            users.naruto, perpsAccountId, fuzzMarketConfig.marketId, expectedMarketOrder
+        );
         perpsEngine.createMarketOrder(
             IOrderModule.CreateMarketOrderParams({
                 accountId: perpsAccountId,
