--- conflicted
+++ resolved
@@ -326,11 +326,7 @@
             })
         );
 
-<<<<<<< HEAD
-        changePrank({ msgSender: mockDefaultMarketOrderSettlementStrategy });
-=======
-        changePrank({ msgSender: marketOrderKeepers[ETH_USD_MARKET_ID] });
->>>>>>> 3a186a4d
+        changePrank({ msgSender: marketOrderKeepers[fuzzMarketConfig.marketId] });
         bytes memory mockBasicSignedReport =
             getMockedSignedReport(fuzzMarketConfig.streamId, fuzzMarketConfig.mockUsdPrice, false);
 
